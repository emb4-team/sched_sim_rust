{
    "rust-analyzer.linkedProjects": [
        "./lib/Cargo.toml",
<<<<<<< HEAD
        "./2014_RTSS_federated_original/Cargo.toml",
        "./2020_RTSS_Shuai_Zhao/Cargo.toml",
        "./2021_RTCSA_dynfed/Cargo.toml"
=======
        "./2014_ECRTS_federated_original/Cargo.toml",
        "./2020_RTSS_Shuai_Zhao/Cargo.toml"
>>>>>>> 9a835e51
    ],

    "cSpell.words": [
        "multigraph",
        "petgraph",
        "sched"
    ]
}<|MERGE_RESOLUTION|>--- conflicted
+++ resolved
@@ -1,14 +1,9 @@
 {
     "rust-analyzer.linkedProjects": [
         "./lib/Cargo.toml",
-<<<<<<< HEAD
-        "./2014_RTSS_federated_original/Cargo.toml",
+        "./2014_ECRTS_federated_original/Cargo.toml",
         "./2020_RTSS_Shuai_Zhao/Cargo.toml",
         "./2021_RTCSA_dynfed/Cargo.toml"
-=======
-        "./2014_ECRTS_federated_original/Cargo.toml",
-        "./2020_RTSS_Shuai_Zhao/Cargo.toml"
->>>>>>> 9a835e51
     ],
 
     "cSpell.words": [
