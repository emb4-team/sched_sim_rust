<<<<<<< HEAD
//! dynfed.
//! Paper Information
//! -----------------
//! Title: Timing-Anomaly Free Dynamic Scheduling of Periodic DAG Tasks with Non-Preemptive
//! Authors: Gaoyang Dai, Morteza Mohaqeqi, and Wang Yi
//! Conference: RTCSA 2021
//! -----------------
use std::collections::VecDeque;

use lib::core::ProcessResult;
=======
use std::collections::VecDeque;

>>>>>>> 8a49899a
use lib::graph_extension::{GraphExtension, NodeData};
use lib::processor::ProcessorBase;
use lib::scheduler::SchedulerBase;
use petgraph::{graph::NodeIndex, Graph};

#[derive(Clone, Debug)]
pub struct DynamicFederatedHandler {
    pub is_started: bool,
    pub using_cores: i32,
    pub allocated_cores: i32,
    pub minimum_cores: i32,
    pub finished_nodes: Vec<NodeIndex>,
    pub execution_order: VecDeque<NodeIndex>,
}

impl DynamicFederatedHandler {
    fn new() -> Self {
        Self {
            is_started: false,
            using_cores: 0,
            allocated_cores: 0,
            minimum_cores: 0,
            finished_nodes: Vec::new(),
            execution_order: VecDeque::new(),
        }
    }

    fn update_using_cores(&mut self) {
        self.using_cores -= self.finished_nodes.len() as i32;
        self.finished_nodes.clear();
    }

    fn set_minimum_cores_and_execution_order<T>(
        &mut self,
        dag: &mut Graph<NodeData, i32>,
        scheduler: &mut impl SchedulerBase<T>,
    ) where
        T: ProcessorBase + Clone,
    {
        let (minimum_cores, execution_order) =
            calculate_minimum_cores_and_execution_order(dag, scheduler);
        self.minimum_cores = minimum_cores as i32;
        self.execution_order = execution_order
    }

    fn start(&mut self) {
        self.is_started = true;
        self.allocated_cores = self.minimum_cores;
    }

    fn can_start(&self, total_processor_cores: i32, total_allocated_cores: i32) -> bool {
        self.minimum_cores <= total_processor_cores - total_allocated_cores
    }

    fn allocate(&mut self) {
        self.using_cores += 1;
        self.execution_order.pop_front();
    }

    fn get_unused_cores(&self) -> i32 {
        self.allocated_cores - self.using_cores
    }
}

fn get_total_allocated_cores(dyn_feds: &[DynamicFederatedHandler]) -> i32 {
    let mut total_allocated_cores = 0;
    for dyn_fed in dyn_feds {
        total_allocated_cores += dyn_fed.allocated_cores;
    }
    total_allocated_cores
}

/// Calculate the execution order when minimum number of cores required to meet the end-to-end deadline.
///
/// # Arguments
///
/// * `dag` - The DAG to be scheduled.
///
/// # Returns
///
/// * The minimum number of cores required to meet the end-to-end deadline.
/// * A vector of NodeIndex, representing the execution order of the tasks.
///
/// # Description
///
/// This function calculates the minimum number of cores required to meet the end-to-end deadline of the DAG.
/// In addition, it returns the execution order of the tasks when the minimum number of cores are used.
///
/// # Example
///
/// Refer to the examples in the tests code.
///
fn calculate_minimum_cores_and_execution_order<T>(
    dag: &mut Graph<NodeData, i32>,
    scheduler: &mut impl SchedulerBase<T>,
) -> (usize, VecDeque<NodeIndex>)
where
    T: ProcessorBase + Clone,
{
    let volume = dag.get_volume();
    let end_to_end_deadline = dag.get_end_to_end_deadline().unwrap();
    let mut minimum_cores = (volume as f32 / end_to_end_deadline as f32).ceil() as usize;
    scheduler.set_dag(dag);
    scheduler.set_processor(&T::new(minimum_cores));
    let (mut schedule_length, mut execution_order) = scheduler.schedule();

    while schedule_length > end_to_end_deadline {
        minimum_cores += 1;
        scheduler.set_processor(&T::new(minimum_cores));
        (schedule_length, execution_order) = scheduler.schedule();
    }

    (minimum_cores, execution_order)
}

#[allow(dead_code)]
pub fn dynamic_federated<T>(
    dag_set: &mut [Graph<NodeData, i32>],
    processor: &mut T,
    scheduler: &mut impl SchedulerBase<T>,
) -> i32
where
    T: ProcessorBase + Clone,
{
    let mut current_time = 0;
    let dag_set_length = dag_set.len();
    let mut dyn_fed_handlers = vec![DynamicFederatedHandler::new(); dag_set_length];
    let mut dag_queue: VecDeque<Graph<NodeData, i32>> = VecDeque::new();
    let mut finished_dags_count = 0;

    scheduler.set_processor(processor);

    for (dag_id, dag) in dag_set.iter_mut().enumerate() {
        dag.set_dag_id(dag_id);
        dyn_fed_handlers[dag_id].set_minimum_cores_and_execution_order(dag, scheduler);
    }

    while finished_dags_count < dag_set_length {
        dag_set
            .iter_mut()
            .filter(|dag| current_time == dag.get_head_offset())
            .for_each(|dag| dag_queue.push_back(dag.clone()));

        for dynamic_federated_handler in dyn_fed_handlers.iter_mut() {
            dynamic_federated_handler.update_using_cores();
        }

        //Start DAG if there are enough free cores
        while let Some(dag) = dag_queue.front() {
            let dag_id = dag.get_dag_id();
            let processor_cores = processor.get_number_of_cores() as i32;
            let allocated_cores = get_total_allocated_cores(&dyn_fed_handlers);

            if dyn_fed_handlers[dag_id].can_start(processor_cores, allocated_cores) {
                dag_queue.pop_front();
                dyn_fed_handlers[dag_id].start();
            } else {
                break;
            }
        }

        //Assign a node per DAG
        for (dag_id, dag) in dag_set.iter_mut().enumerate() {
            if !dyn_fed_handlers[dag_id].is_started {
                continue;
            }

            while let Some(node_i) = dyn_fed_handlers[dag_id].execution_order.front() {
                let unused_cores = dyn_fed_handlers[dag_id].get_unused_cores();
                if dag.is_node_ready(*node_i) && unused_cores > 0 {
                    processor.allocate_specific_core(
                        processor.get_idle_core_index().unwrap(),
                        &dag[*node_i],
                    );
                    dyn_fed_handlers[dag_id].allocate();
                } else {
                    break;
                }
            }
        }

        let process_result = processor.process();
        current_time += 1;

        let finish_nodes: Vec<NodeData> = process_result
            .iter()
            .filter_map(|result| {
                if let ProcessResult::Done(node_data) = result {
                    Some(node_data.clone())
                } else {
                    None
                }
            })
            .collect();

        for finish_node_data in finish_nodes {
            let dag_id = finish_node_data.params["dag_id"] as usize;
            let dag = &mut dag_set[dag_id];
            let node_i = NodeIndex::new(finish_node_data.id as usize);
            dyn_fed_handlers[dag_id].finished_nodes.push(node_i);

            let suc_nodes = dag.get_suc_nodes(node_i).unwrap_or_default();

            if suc_nodes.is_empty() {
                finished_dags_count += 1; //Source node is terminated, and its DAG is terminated
                dyn_fed_handlers[dag_id].allocated_cores = 0; //When the last node is finished, the core allocated to dag is released.
            }

            for suc_node in suc_nodes {
                dag.increment_pre_done_count(suc_node);
            }
        }
    }
    current_time
}

#[cfg(test)]
mod tests {
    use super::*;
    use lib::homogeneous::HomogeneousProcessor;
    use lib::{fixed_priority_scheduler::FixedPriorityScheduler, processor::ProcessorBase};
    use std::collections::HashMap;

    fn create_node(id: i32, key: &str, value: i32) -> NodeData {
        let mut params = HashMap::new();
        params.insert(key.to_string(), value);
        NodeData { id, params }
    }

    fn create_sample_dag() -> Graph<NodeData, i32> {
        let mut dag = Graph::<NodeData, i32>::new();
        //cX is the Xth critical node.
        let c0 = dag.add_node(create_node(0, "execution_time", 10));
        let c1 = dag.add_node(create_node(1, "execution_time", 20));
        let c2 = dag.add_node(create_node(2, "execution_time", 20));
        dag.add_param(c0, "end_to_end_deadline", 50);
        //nY_X is the Yth suc node of cX.
        let n0_0 = dag.add_node(create_node(3, "execution_time", 10));
        let n1_0 = dag.add_node(create_node(4, "execution_time", 10));

        //create critical path edges
        dag.add_edge(c0, c1, 1);
        dag.add_edge(c1, c2, 1);

        //create non-critical path edges
        dag.add_edge(c0, n0_0, 1);
        dag.add_edge(c0, n1_0, 1);
        dag.add_edge(n0_0, c2, 1);
        dag.add_edge(n1_0, c2, 1);

        dag
    }

    fn create_sample_dag2() -> Graph<NodeData, i32> {
        let mut dag = Graph::<NodeData, i32>::new();
        //cX is the Xth critical node.
        let c0 = dag.add_node(create_node(0, "execution_time", 11));
        let c1 = dag.add_node(create_node(1, "execution_time", 21));
        let c2 = dag.add_node(create_node(2, "execution_time", 21));
        dag.add_param(c0, "end_to_end_deadline", 53);
        //nY_X is the Yth suc node of cX.
        let n0_0 = dag.add_node(create_node(3, "execution_time", 11));

        //create critical path edges
        dag.add_edge(c0, c1, 1);
        dag.add_edge(c1, c2, 1);

        //create non-critical path edges
        dag.add_edge(c0, n0_0, 1);
        dag.add_edge(n0_0, c2, 1);

        dag
    }

    #[test]
    fn test_dynfed_normal() {
        let dag = create_sample_dag();
        let dag2 = create_sample_dag2();
        let mut dag_set = vec![dag, dag2];
        let mut scheduler = FixedPriorityScheduler::new(
            &Graph::<NodeData, i32>::new(),
            &HomogeneousProcessor::new(1),
        );
        let time = dynamic_federated(
            &mut dag_set,
            &mut HomogeneousProcessor::new(5),
            &mut scheduler,
        );

        assert_eq!(time, 53);
    }
}<|MERGE_RESOLUTION|>--- conflicted
+++ resolved
@@ -1,4 +1,3 @@
-<<<<<<< HEAD
 //! dynfed.
 //! Paper Information
 //! -----------------
@@ -9,10 +8,6 @@
 use std::collections::VecDeque;
 
 use lib::core::ProcessResult;
-=======
-use std::collections::VecDeque;
-
->>>>>>> 8a49899a
 use lib::graph_extension::{GraphExtension, NodeData};
 use lib::processor::ProcessorBase;
 use lib::scheduler::SchedulerBase;
@@ -160,7 +155,7 @@
             dynamic_federated_handler.update_using_cores();
         }
 
-        //Start DAG if there are enough free cores
+        //Start DAG if there are enough free core
         while let Some(dag) = dag_queue.front() {
             let dag_id = dag.get_dag_id();
             let processor_cores = processor.get_number_of_cores() as i32;
