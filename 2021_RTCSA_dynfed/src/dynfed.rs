//! dynfed.
//! Paper Information
//! -----------------
//! Title: Timing-Anomaly Free Dynamic Scheduling of Periodic DAG Tasks with Non-Preemptive
//! Authors: Gaoyang Dai, Morteza Mohaqeqi, and Wang Yi
//! Conference: RTCSA 2021
//! -----------------
use getset::{CopyGetters, Setters};
use lib::{
    core::ProcessResult,
    dag_scheduler::DAGSchedulerBase,
    dag_set_scheduler::{DAGSetSchedulerBase, DAGState, DAGStateManagerBase, PreemptiveType},
    getset_dag_set_scheduler, getset_dag_state_manager,
    graph_extension::{GraphExtension, NodeData},
    homogeneous::HomogeneousProcessor,
    log::DAGSetSchedulerLog,
    processor::ProcessorBase,
    util::{get_hyper_period, get_process_core_indices},
};
use petgraph::{graph::NodeIndex, Graph};
use std::collections::VecDeque;

/// Calculate the execution order when minimum number of cores required to meet the end-to-end deadline.
///
/// # Arguments
///
/// * `dag` - The DAG to be scheduled.
///
/// # Returns
///
/// * The minimum number of cores required to meet the end-to-end deadline.
/// * A vector of NodeIndex, representing the execution order of the tasks.
///
/// # Description
///
/// This function calculates the minimum number of cores required to meet the end-to-end deadline of the DAG.
/// In addition, it returns the execution order of the tasks when the minimum number of cores are used.
///
/// # Example
///
/// Refer to the examples in the tests code.
///
fn calculate_minimum_cores_and_execution_order<T>(
    dag: &Graph<NodeData, i32>,
    scheduler: &mut impl DAGSchedulerBase<T>,
) -> (usize, VecDeque<NodeIndex>)
where
    T: ProcessorBase + Clone,
{
    let volume = dag.get_volume();
    let end_to_end_deadline = dag.get_end_to_end_deadline().unwrap();
    let mut minimum_cores = (volume as f32 / end_to_end_deadline as f32).ceil() as usize;

    scheduler.set_dag(dag);
    scheduler.set_processor(&T::new(minimum_cores));

    let (mut schedule_length, mut execution_order) = scheduler.schedule();

    while schedule_length > end_to_end_deadline {
        minimum_cores += 1;
        scheduler.set_processor(&T::new(minimum_cores));
        (schedule_length, execution_order) = scheduler.schedule();
    }

    (minimum_cores, execution_order)
}

#[derive(Clone, Default, CopyGetters, Setters)]
pub struct DynFedDAGStateManager {
    #[getset(get_copy = "pub with_prefix", set = "pub")]
    minimum_cores: i32,
    num_using_cores: i32,
    num_allocated_cores: i32,
    execution_order: VecDeque<NodeIndex>,
    initial_execution_order: VecDeque<NodeIndex>,
    release_count: i32,
    dag_state: DAGState,
}

impl DAGStateManagerBase for DynFedDAGStateManager {
    getset_dag_state_manager!();

    fn complete_execution(&mut self) {
        self.execution_order = self.initial_execution_order.clone();
        self.num_allocated_cores = 0; // When the last node is finished, the core allocated to dag is freed.
        self.set_dag_state(DAGState::Waiting);
    }
}

impl DynFedDAGStateManager {
    fn start(&mut self) {
        self.num_allocated_cores = self.minimum_cores;
        self.set_dag_state(DAGState::Running);
    }

    fn can_start(&self, idle_core_num: i32) -> bool {
        (self.dag_state == DAGState::Ready) && (self.minimum_cores <= idle_core_num)
    }

    fn set_execution_order(&mut self, execution_order: VecDeque<NodeIndex>) {
        self.initial_execution_order = execution_order.clone();
        self.execution_order = execution_order;
    }

    fn get_execution_order_head(&self) -> Option<&NodeIndex> {
        self.execution_order.front()
    }

    fn get_unused_cores(&self) -> i32 {
        self.num_allocated_cores - self.num_using_cores
    }

    fn allocate_head(&mut self) -> NodeIndex {
        self.num_using_cores += 1;
        self.execution_order.pop_front().unwrap()
    }

    fn decrement_num_using_cores(&mut self) {
        self.num_using_cores -= 1;
    }
}

fn get_total_allocated_cores(expansion_managers: &[DynFedDAGStateManager]) -> i32 {
    let mut total_allocated_cores = 0;
    for expansion_manager in expansion_managers {
        total_allocated_cores += expansion_manager.num_allocated_cores;
    }
    total_allocated_cores
}

pub struct DynamicFederatedScheduler<T>
where
    T: DAGSchedulerBase<HomogeneousProcessor>,
{
    dag_set: Vec<Graph<NodeData, i32>>,
    processor: HomogeneousProcessor,
    scheduler: T,
    log: DAGSetSchedulerLog,
    current_time: i32,
}

impl<T> DAGSetSchedulerBase<HomogeneousProcessor> for DynamicFederatedScheduler<T>
where
    T: DAGSchedulerBase<HomogeneousProcessor>,
{
    getset_dag_set_scheduler!(HomogeneousProcessor);

    fn new(dag_set: &[Graph<NodeData, i32>], processor: &HomogeneousProcessor) -> Self {
        Self {
            dag_set: dag_set.to_vec(),
            processor: processor.clone(),
            scheduler: T::new(&Graph::<NodeData, i32>::new(), processor),
            log: DAGSetSchedulerLog::new(dag_set, processor.get_number_of_cores()),
            current_time: 0,
        }
    }

    fn schedule(&mut self, _: PreemptiveType) -> i32 {
        // Initialize DAGStateManagers
        let mut managers = vec![DynFedDAGStateManager::default(); self.dag_set.len()];
        for dag in self.dag_set.iter() {
            let dag_id = dag.get_dag_param("dag_id") as usize;
            let (minimum_cores, execution_order) =
                calculate_minimum_cores_and_execution_order(dag, &mut self.scheduler);
            managers[dag_id].set_minimum_cores(minimum_cores as i32);
            managers[dag_id].set_execution_order(execution_order);
        }

        // Start scheduling
        let hyper_period = get_hyper_period(&self.dag_set);
        while self.get_current_time() < hyper_period {
            // Release DAGs
            self.release_dags(&mut managers);
            // Start DAGs if there are free cores
            let mut idle_core_num =
                self.processor.get_number_of_cores() as i32 - get_total_allocated_cores(&managers);
            for manager in managers.iter_mut() {
                if manager.can_start(idle_core_num) {
                    manager.start();
                    idle_core_num -= manager.get_minimum_cores();
                }
            }

            // Allocate the nodes of ready_queue to idle cores
            for dag in self.get_dag_set().iter() {
                let dag_id = dag.get_dag_param("dag_id") as usize;
                if managers[dag_id].get_dag_state() != DAGState::Running {
                    continue;
                }

                while let Some(node_i) = managers[dag_id].get_execution_order_head() {
                    if dag.is_node_ready(*node_i) && managers[dag_id].get_unused_cores() > 0 {
                        let core_id = self.processor.get_idle_core_index().unwrap();
                        let node = &dag[managers[dag_id].allocate_head()];
                        self.allocate_node(
                            node,
                            core_id,
                            managers[dag_id].get_release_count() as usize,
                        );
                    } else {
                        break;
                    }
                }
            }
            // Process unit time
            let process_result = self.process_unit_time();
            let indices: Vec<usize> = get_process_core_indices(&process_result);
            self.log.write_processing_time(&indices);

            // Post-process on completion of node execution
            for (core_id, result) in process_result.iter().enumerate() {
                if let ProcessResult::Done(node_data) = result {
                    managers[node_data.get_params_value("dag_id") as usize]
                        .decrement_num_using_cores();
                    self.post_process_on_node_completion(node_data, core_id, &mut managers);
                }
            }
        }

        self.calculate_log();
        self.get_current_time()
    }
}

#[cfg(test)]
mod tests {
    use super::*;
    use lib::fixed_priority_scheduler::FixedPriorityScheduler;
    use lib::homogeneous::HomogeneousProcessor;
    use lib::processor::ProcessorBase;
    use lib::tests_helper::{common_sched_dump_test, create_dag_for_dynfed};
    use lib::{assert_yaml_value, assert_yaml_values_for_prefix};
    use std::path::PathBuf;

    #[test]
    fn test_dynfed_normal() {
<<<<<<< HEAD
        common_sched_dump_test(
            || {
                let dag_set = vec![
                    create_dag_for_dynfed(0, 150, 50, true),
                    create_dag_for_dynfed(1, 100, 60, false),
                ];

                let mut dynfed: DynamicFederatedScheduler<
                    FixedPriorityScheduler<HomogeneousProcessor>,
                > = DynamicFederatedScheduler::new(&dag_set, &HomogeneousProcessor::new(5));
                dynfed.schedule(PreemptiveType::NonPreemptive);

                PathBuf::from(dynfed.dump_log("../lib/tests", "dyn_test"))
            },
            |yaml_doc| {
                assert_yaml_values_for_prefix!(
                    yaml_doc,
                    "dag_set_info",
                    [
                        ("total_utilization", f64, 3.705357),
                        ("each_dag_info[0].critical_path_length", i64, 50),
                        ("each_dag_info[0].period", i64, 150),
                        ("each_dag_info[0].end_to_end_deadline", i64, 50),
                        ("each_dag_info[0].volume", i64, 70),
                        ("each_dag_info[0].utilization", f64, 2.142857),
                        ("each_dag_info[1].utilization", f64, 1.5625)
                    ]
                );

                assert_yaml_value!(yaml_doc, "processor_info.number_of_cores", i64, 5);

                assert_yaml_values_for_prefix!(
                    yaml_doc,
                    "dag_set_log[1]",
                    [
                        ("dag_id", i64, 1),
                        ("release_time[0]", i64, 0),
                        ("finish_time[0]", i64, 53),
                        ("response_time[0]", i64, 53),
                        ("average_response_time", f64, 53.0),
                        ("worst_response_time", i64, 53)
                    ]
                );

                assert_yaml_values_for_prefix!(
                    yaml_doc,
                    "node_set_logs[1][2]",
                    [
                        ("core_id", i64, 1),
                        ("dag_id", i64, 1),
                        ("node_id", i64, 3),
                        ("job_id", i64, 0),
                        ("event_time", str, "11")
                    ]
                );

                assert_yaml_values_for_prefix!(
                    yaml_doc,
                    "processor_log",
                    [
                        ("average_utilization", f64, 0.22133335),
                        ("variance_utilization", f64, 0.033460446)
                    ]
                );

                assert_yaml_values_for_prefix!(
                    yaml_doc,
                    "processor_log.core_logs[0]",
                    [
                        ("core_id", i64, 0),
                        ("total_proc_time", i64, 156),
                        ("utilization", f64, 0.52)
                    ]
                );
            },
=======
        let mut dag = create_sample_dag();
        let mut dag2 = create_sample_dag2();
        dag.set_dag_param("dag_id", 0);
        dag2.set_dag_param("dag_id", 1);
        let dag_set = vec![dag, dag2];

        let mut dynfed: DynamicFederatedScheduler<FixedPriorityScheduler<HomogeneousProcessor>> =
            DynamicFederatedScheduler::new(&dag_set, &HomogeneousProcessor::new(5));
        let time = dynfed.schedule(PreemptiveType::NonPreemptive);
        assert_eq!(time, 300);

        let file_path = dynfed.dump_log("../lib/tests", "dyn_test");
        let yaml_docs = load_yaml(&file_path);
        let yaml_doc = &yaml_docs[0];

        assert_eq!(
            yaml_doc["dag_set_info"]["total_utilization"]
                .as_f64()
                .unwrap(),
            3.705357
        );
        assert_eq!(
            yaml_doc["dag_set_info"]["each_dag_info"][0]["critical_path_length"]
                .as_i64()
                .unwrap(),
            50
        );
        assert_eq!(
            yaml_doc["dag_set_info"]["each_dag_info"][0]["period"]
                .as_i64()
                .unwrap(),
            150
        );
        assert_eq!(
            yaml_doc["dag_set_info"]["each_dag_info"][0]["end_to_end_deadline"]
                .as_i64()
                .unwrap(),
            50
        );
        assert_eq!(
            yaml_doc["dag_set_info"]["each_dag_info"][0]["volume"]
                .as_i64()
                .unwrap(),
            70
        );
        assert_eq!(
            yaml_doc["dag_set_info"]["each_dag_info"][0]["utilization"]
                .as_f64()
                .unwrap(),
            2.142857
        );
        assert_eq!(
            yaml_doc["dag_set_info"]["each_dag_info"][1]["utilization"]
                .as_f64()
                .unwrap(),
            1.5625
        );

        assert_eq!(
            yaml_doc["processor_info"]["number_of_cores"]
                .as_i64()
                .unwrap(),
            5
        );

        assert_eq!(yaml_doc["dag_set_log"][1]["dag_id"].as_i64().unwrap(), 1);
        assert_eq!(
            yaml_doc["dag_set_log"][1]["release_time"][0]
                .as_i64()
                .unwrap(),
            0
        );
        assert_eq!(
            yaml_doc["dag_set_log"][1]["finish_time"][0]
                .as_i64()
                .unwrap(),
            53
        );
        assert_eq!(
            yaml_doc["dag_set_log"][1]["response_time"][0]
                .as_i64()
                .unwrap(),
            53
>>>>>>> 20e1d05d
        );
    }
}<|MERGE_RESOLUTION|>--- conflicted
+++ resolved
@@ -234,13 +234,16 @@
 
     #[test]
     fn test_dynfed_normal() {
-<<<<<<< HEAD
         common_sched_dump_test(
             || {
-                let dag_set = vec![
+                let mut dag_set = vec![
                     create_dag_for_dynfed(0, 150, 50, true),
                     create_dag_for_dynfed(1, 100, 60, false),
                 ];
+
+                for (dag_id, dag) in dag_set.iter_mut().enumerate() {
+                    dag.set_dag_param("dag_id", dag_id as i32);
+                }
 
                 let mut dynfed: DynamicFederatedScheduler<
                     FixedPriorityScheduler<HomogeneousProcessor>,
@@ -310,91 +313,6 @@
                     ]
                 );
             },
-=======
-        let mut dag = create_sample_dag();
-        let mut dag2 = create_sample_dag2();
-        dag.set_dag_param("dag_id", 0);
-        dag2.set_dag_param("dag_id", 1);
-        let dag_set = vec![dag, dag2];
-
-        let mut dynfed: DynamicFederatedScheduler<FixedPriorityScheduler<HomogeneousProcessor>> =
-            DynamicFederatedScheduler::new(&dag_set, &HomogeneousProcessor::new(5));
-        let time = dynfed.schedule(PreemptiveType::NonPreemptive);
-        assert_eq!(time, 300);
-
-        let file_path = dynfed.dump_log("../lib/tests", "dyn_test");
-        let yaml_docs = load_yaml(&file_path);
-        let yaml_doc = &yaml_docs[0];
-
-        assert_eq!(
-            yaml_doc["dag_set_info"]["total_utilization"]
-                .as_f64()
-                .unwrap(),
-            3.705357
         );
-        assert_eq!(
-            yaml_doc["dag_set_info"]["each_dag_info"][0]["critical_path_length"]
-                .as_i64()
-                .unwrap(),
-            50
-        );
-        assert_eq!(
-            yaml_doc["dag_set_info"]["each_dag_info"][0]["period"]
-                .as_i64()
-                .unwrap(),
-            150
-        );
-        assert_eq!(
-            yaml_doc["dag_set_info"]["each_dag_info"][0]["end_to_end_deadline"]
-                .as_i64()
-                .unwrap(),
-            50
-        );
-        assert_eq!(
-            yaml_doc["dag_set_info"]["each_dag_info"][0]["volume"]
-                .as_i64()
-                .unwrap(),
-            70
-        );
-        assert_eq!(
-            yaml_doc["dag_set_info"]["each_dag_info"][0]["utilization"]
-                .as_f64()
-                .unwrap(),
-            2.142857
-        );
-        assert_eq!(
-            yaml_doc["dag_set_info"]["each_dag_info"][1]["utilization"]
-                .as_f64()
-                .unwrap(),
-            1.5625
-        );
-
-        assert_eq!(
-            yaml_doc["processor_info"]["number_of_cores"]
-                .as_i64()
-                .unwrap(),
-            5
-        );
-
-        assert_eq!(yaml_doc["dag_set_log"][1]["dag_id"].as_i64().unwrap(), 1);
-        assert_eq!(
-            yaml_doc["dag_set_log"][1]["release_time"][0]
-                .as_i64()
-                .unwrap(),
-            0
-        );
-        assert_eq!(
-            yaml_doc["dag_set_log"][1]["finish_time"][0]
-                .as_i64()
-                .unwrap(),
-            53
-        );
-        assert_eq!(
-            yaml_doc["dag_set_log"][1]["response_time"][0]
-                .as_i64()
-                .unwrap(),
-            53
->>>>>>> 20e1d05d
-        );
     }
 }