//! dynfed.
//! Paper Information
//! -----------------
//! Title: Timing-Anomaly Free Dynamic Scheduling of Periodic DAG Tasks with Non-Preemptive
//! Authors: Gaoyang Dai, Morteza Mohaqeqi, and Wang Yi
//! Conference: RTCSA 2021
//! -----------------

use lib::core::ProcessResult;
use lib::graph_extension::{GraphExtension, NodeData};
use lib::homogeneous::HomogeneousProcessor;
use lib::processor::ProcessorBase;
use lib::scheduler::SchedulerBase;
use lib::util::get_hyper_period;
use petgraph::{graph::NodeIndex, Graph};

fn calculate_minimum_cores_and_execution_order(
    dag: &mut Graph<NodeData, i32>,
    scheduler: &mut impl SchedulerBase<HomogeneousProcessor>,
) -> (usize, Vec<NodeIndex>) {
    let volume = dag.get_volume();
    let end_to_end_deadline = dag.get_end_to_end_deadline().unwrap();
    let mut minimum_cores = (volume as f32 / end_to_end_deadline as f32).ceil() as usize;
    scheduler.set_processor(&HomogeneousProcessor::new(minimum_cores));
    let (mut schedule_length, mut execution_order) = scheduler.schedule();

    while schedule_length > end_to_end_deadline {
        minimum_cores += 1;
        scheduler.set_processor(&HomogeneousProcessor::new(minimum_cores));
        (schedule_length, execution_order) = scheduler.schedule();
    }

    (minimum_cores, execution_order)
}

fn get_dag_id(dag: &Graph<NodeData, i32>) -> usize {
    dag[NodeIndex::new(0)].params["dag_id"] as usize
}

#[allow(dead_code)]
pub fn dynfed(
    dag_set: &mut Vec<Graph<NodeData, i32>>,
    processor: &mut impl ProcessorBase,
    scheduler: &mut impl SchedulerBase<HomogeneousProcessor>,
) {
    let mut current_time = 0;
    let processor_cores = processor.get_number_of_cores() as i32;
    let hyper_period = get_hyper_period(dag_set);
    let mut dag_queue: Vec<Graph<NodeData, i32>> = Vec::new();
    let mut finished_dag_nodes = Vec::<Vec<NodeIndex>>::new();
    let mut number_nodes_cores: Vec<i32> = Vec::new();
    let mut number_dag_cores: Vec<i32> = Vec::new();
    let mut execution_order: Vec<Vec<NodeIndex>> = Vec::new();
    let mut required_cores: Vec<i32> = Vec::new();
    let mut is_dag_started: Vec<bool> = Vec::new();
    let mut core_dag_id: Vec<i32> = Vec::new();

    for (i, dag) in dag_set.iter_mut().enumerate() {
        is_dag_started[i] = false;
        //Managing index of dag with param because Hash cannot be used for key of Hash.
        dag.add_param(NodeIndex::new(0), "dag_id", i as i32);
        let (required_core, execution_orders) =
            calculate_minimum_cores_and_execution_order(dag, scheduler);
        required_cores[i] = required_core as i32;
        execution_order[i] = execution_orders;
    }

    //Since the evaluation of the original paper is one hyper period.
    while current_time < hyper_period {
        for dag in &mut *dag_set {
            let offset = dag.get_head_offset();
            if current_time == offset {
                dag_queue.push(dag.clone());
            }
        }

        //1つ目 終了したジョブに対する操作
        for dag in &mut *dag_set {
            let dag_id = get_dag_id(dag);
            number_nodes_cores[dag_id] -= finished_dag_nodes[dag_id].len() as i32;

            for nodes in &finished_dag_nodes[dag_id] {
                if dag.get_suc_nodes(*nodes).is_none() {
                    number_dag_cores[dag_id] -= 1;
                }
            }

            finished_dag_nodes[dag_id].clear();
        }

        //2つ目
        while !dag_queue.is_empty() {
            //dag_queueの先頭のジョブを削除せずに取り出す
            let dag = dag_queue.get(0).unwrap();
            let dag_id = get_dag_id(dag);
            if required_cores[dag_id] > processor_cores - number_dag_cores.iter().sum::<i32>() {
                break;
            } else {
                dag_queue.remove(0);
                is_dag_started[dag_id] = true;
                number_dag_cores[dag_id] = required_cores[dag_id];
                number_nodes_cores[dag_id] = 0;
            }
        }

        //3つ目
        for dag in &mut *dag_set {
            let dag_id = get_dag_id(dag);
            if is_dag_started[dag_id] {
                //TODO: dagを事前計算フェーズの順番に並び替える
                //おそらく事前計算フェーズの結果をそのまま持ってくるだけ

                //事前計算フェーズの結果を配列で仮定
                while !execution_order[dag_id].is_empty() {
                    let dag_execution_order = &mut execution_order[dag_id];
                    let node = dag_execution_order.get(0).unwrap();
                    let pre_nodes = dag.get_pre_nodes(*node).unwrap_or_default();
                    if pre_nodes.len() as i32 == dag[*node].params["pre_done_count"]
                        && number_nodes_cores[dag_id] < number_dag_cores[dag_id]
                    {
                        number_nodes_cores[dag_id] += 1;
                        if let Some(core_index) = processor.get_idle_core_index() {
                            processor.allocate(core_index, &dag[*node]);
                            core_dag_id[core_index] = dag_id as i32;
                            dag_execution_order.remove(0);
                        }
                    } else {
                        break;
                    }
                }
            }
        }

        //実行する
        let process_result = processor.process();
        current_time += 1;

        let finish_nodes: Vec<(usize, NodeIndex)> = process_result
            .iter()
            .enumerate()
            .filter_map(|(core_index, result)| {
                if let ProcessResult::Done(id) = result {
                    Some((core_index, *id))
                } else {
                    None
                }
            })
            .collect();

        for (core_index, node_index) in finish_nodes {
            let dag_id = core_dag_id[core_index] as usize;
            let dag = &mut dag_set[dag_id];
            finished_dag_nodes[dag_id].push(node_index);
            let suc_nodes = dag.get_suc_nodes(node_index).unwrap_or_default();
            for suc_node in suc_nodes {
                if let Some(value) = dag[suc_node].params.get_mut("pre_done_count") {
                    *value += 1;
                } else {
                    dag[suc_node].params.insert("pre_done_count".to_owned(), 1);
                }
            }
        }
    }
}

#[cfg(test)]
mod tests {
    use super::*;
    use lib::{fixed_priority_scheduler::FixedPriorityScheduler, processor::ProcessorBase};
    use std::collections::HashMap;

    fn create_node(id: i32, key: &str, value: i32) -> NodeData {
        let mut params = HashMap::new();
        params.insert(key.to_string(), value);
        NodeData { id, params }
    }

    fn create_sample_dag() -> Graph<NodeData, i32> {
        let mut dag = Graph::<NodeData, i32>::new();
        //cX is the Xth critical node.
        let c0 = dag.add_node(create_node(0, "execution_time", 10));
        let c1 = dag.add_node(create_node(1, "execution_time", 20));
        let c2 = dag.add_node(create_node(2, "execution_time", 20));
        dag.add_param(c0, "end_to_end_deadline", 100);
        //nY_X is the Yth suc node of cX.
        let n0_0 = dag.add_node(create_node(3, "execution_time", 10));
        let n1_0 = dag.add_node(create_node(4, "execution_time", 10));

        //create critical path edges
        dag.add_edge(c0, c1, 1);
        dag.add_edge(c1, c2, 1);

        //create non-critical path edges
        dag.add_edge(c0, n0_0, 1);
        dag.add_edge(c0, n1_0, 1);
        dag.add_edge(n0_0, c2, 1);
        dag.add_edge(n1_0, c2, 1);

        dag
    }

    #[test]
    fn test_calculate_minimum_cores_and_execution_order_normal() {
        let mut dag = create_sample_dag();
        let mut scheduler = FixedPriorityScheduler::new(&dag, &HomogeneousProcessor::new(1));
        let (minimum_cores, execution_order) =
            calculate_minimum_cores_and_execution_order(&mut dag, &mut scheduler);

<<<<<<< HEAD
        assert_eq!(minimum_cores, 1);
=======
        assert_eq!(minimum_cores, 3);
>>>>>>> 992d8b0a
        assert_eq!(
            execution_order,
            vec![
                NodeIndex::new(0),
                NodeIndex::new(4),
                NodeIndex::new(3),
                NodeIndex::new(1),
                NodeIndex::new(2)
            ]
        );
    }
}<|MERGE_RESOLUTION|>--- conflicted
+++ resolved
@@ -206,11 +206,7 @@
         let (minimum_cores, execution_order) =
             calculate_minimum_cores_and_execution_order(&mut dag, &mut scheduler);
 
-<<<<<<< HEAD
         assert_eq!(minimum_cores, 1);
-=======
-        assert_eq!(minimum_cores, 3);
->>>>>>> 992d8b0a
         assert_eq!(
             execution_order,
             vec![
