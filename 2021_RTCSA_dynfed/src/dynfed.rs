//! dynfed.
//! Paper Information
//! -----------------
//! Title: Timing-Anomaly Free Dynamic Scheduling of Periodic DAG Tasks with Non-Preemptive
//! Authors: Gaoyang Dai, Morteza Mohaqeqi, and Wang Yi
//! Conference: RTCSA 2021
//! -----------------

use lib::core::ProcessResult;
use lib::graph_extension::{GraphExtension, NodeData};
use lib::processor::ProcessorBase;
use lib::scheduler::SchedulerBase;
<<<<<<< HEAD
use lib::util::get_hyper_period;
use petgraph::{graph::NodeIndex, Graph};

fn calculate_minimum_cores_and_execution_order(
=======
use petgraph::graph::{Graph, NodeIndex};

/// Calculate the execution order when minimum number of cores required to meet the end-to-end deadline.
///
/// # Arguments
///
/// * `dag` - The DAG to be scheduled.
///
/// # Returns
///
/// * The minimum number of cores required to meet the end-to-end deadline.
/// * A vector of NodeIndex, representing the execution order of the tasks.
///
/// # Description
///
/// This function calculates the minimum number of cores required to meet the end-to-end deadline of the DAG.
/// In addition, it returns the execution order of the tasks when the minimum number of cores are used.
///
/// # Example
///
/// Refer to the examples in the tests code.
///
#[allow(dead_code)] // TODO: remove
pub fn calculate_minimum_cores_and_execution_order<T>(
>>>>>>> b2e11719
    dag: &mut Graph<NodeData, i32>,
    scheduler: &mut impl SchedulerBase<T>,
) -> (usize, Vec<NodeIndex>)
where
    T: ProcessorBase + Clone,
{
    let volume = dag.get_volume();
    let end_to_end_deadline = dag.get_end_to_end_deadline().unwrap();
    let mut minimum_cores = (volume as f32 / end_to_end_deadline as f32).ceil() as usize;
    scheduler.set_processor(&T::new(minimum_cores));
    let (mut schedule_length, mut execution_order) = scheduler.schedule();

    while schedule_length > end_to_end_deadline {
        minimum_cores += 1;
        scheduler.set_processor(&T::new(minimum_cores));
        (schedule_length, execution_order) = scheduler.schedule();
    }

    (minimum_cores, execution_order)
}

fn get_dag_id(dag: &Graph<NodeData, i32>) -> usize {
    dag[NodeIndex::new(0)].params["dag_id"] as usize
}

#[allow(dead_code)]
pub fn dynfed(
    dag_set: &mut Vec<Graph<NodeData, i32>>,
    processor: &mut impl ProcessorBase,
    scheduler: &mut impl SchedulerBase<HomogeneousProcessor>,
) {
    let mut current_time = 0;
    let processor_cores = processor.get_number_of_cores() as i32;
    let hyper_period = get_hyper_period(dag_set);
    let mut dag_queue: Vec<Graph<NodeData, i32>> = Vec::new();
    let mut finished_dag_nodes = Vec::<Vec<NodeIndex>>::new();
    let mut number_nodes_cores: Vec<i32> = Vec::new();
    let mut number_dag_cores: Vec<i32> = Vec::new();
    let mut execution_order: Vec<Vec<NodeIndex>> = Vec::new();
    let mut required_cores: Vec<i32> = Vec::new();
    let mut is_dag_started: Vec<bool> = Vec::new();
    let mut core_dag_id: Vec<i32> = Vec::new();

    for (i, dag) in dag_set.iter_mut().enumerate() {
        is_dag_started[i] = false;
        //Managing index of dag with param because Hash cannot be used for key of Hash.
        dag.add_param(NodeIndex::new(0), "dag_id", i as i32);
        let (required_core, execution_orders) =
            calculate_minimum_cores_and_execution_order(dag, scheduler);
        required_cores[i] = required_core as i32;
        execution_order[i] = execution_orders;
    }

    //Since the evaluation of the original paper is one hyper period.
    while current_time < hyper_period {
        for dag in &mut *dag_set {
            let offset = dag.get_head_offset();
            if current_time == offset {
                dag_queue.push(dag.clone());
            }
        }

        //1つ目 終了したジョブに対する操作
        for dag in &mut *dag_set {
            let dag_id = get_dag_id(dag);
            number_nodes_cores[dag_id] -= finished_dag_nodes[dag_id].len() as i32;

            for nodes in &finished_dag_nodes[dag_id] {
                if dag.get_suc_nodes(*nodes).is_none() {
                    number_dag_cores[dag_id] -= 1;
                }
            }

            finished_dag_nodes[dag_id].clear();
        }

        //2つ目
        while !dag_queue.is_empty() {
            //dag_queueの先頭のジョブを削除せずに取り出す
            let dag = dag_queue.get(0).unwrap();
            let dag_id = get_dag_id(dag);
            if required_cores[dag_id] > processor_cores - number_dag_cores.iter().sum::<i32>() {
                break;
            } else {
                dag_queue.remove(0);
                is_dag_started[dag_id] = true;
                number_dag_cores[dag_id] = required_cores[dag_id];
                number_nodes_cores[dag_id] = 0;
            }
        }

        //3つ目
        for dag in &mut *dag_set {
            let dag_id = get_dag_id(dag);
            if is_dag_started[dag_id] {
                //TODO: dagを事前計算フェーズの順番に並び替える
                //おそらく事前計算フェーズの結果をそのまま持ってくるだけ

                //事前計算フェーズの結果を配列で仮定
                while !execution_order[dag_id].is_empty() {
                    let dag_execution_order = &mut execution_order[dag_id];
                    let node = dag_execution_order.get(0).unwrap();
                    let pre_nodes = dag.get_pre_nodes(*node).unwrap_or_default();
                    if pre_nodes.len() as i32 == dag[*node].params["pre_done_count"]
                        && number_nodes_cores[dag_id] < number_dag_cores[dag_id]
                    {
                        number_nodes_cores[dag_id] += 1;
                        if let Some(core_index) = processor.get_idle_core_index() {
                            processor.allocate(core_index, &dag[*node]);
                            core_dag_id[core_index] = dag_id as i32;
                            dag_execution_order.remove(0);
                        }
                    } else {
                        break;
                    }
                }
            }
        }

        //実行する
        let process_result = processor.process();
        current_time += 1;

        let finish_nodes: Vec<(usize, NodeIndex)> = process_result
            .iter()
            .enumerate()
            .filter_map(|(core_index, result)| {
                if let ProcessResult::Done(id) = result {
                    Some((core_index, *id))
                } else {
                    None
                }
            })
            .collect();

        for (core_index, node_index) in finish_nodes {
            let dag_id = core_dag_id[core_index] as usize;
            let dag = &mut dag_set[dag_id];
            finished_dag_nodes[dag_id].push(node_index);
            let suc_nodes = dag.get_suc_nodes(node_index).unwrap_or_default();
            for suc_node in suc_nodes {
                if let Some(value) = dag[suc_node].params.get_mut("pre_done_count") {
                    *value += 1;
                } else {
                    dag[suc_node].params.insert("pre_done_count".to_owned(), 1);
                }
            }
        }
    }
}

#[cfg(test)]
mod tests {
    use super::*;
    use lib::homogeneous::HomogeneousProcessor;
    use lib::{fixed_priority_scheduler::FixedPriorityScheduler, processor::ProcessorBase};
    use std::collections::HashMap;

    fn create_node(id: i32, key: &str, value: i32) -> NodeData {
        let mut params = HashMap::new();
        params.insert(key.to_string(), value);
        NodeData { id, params }
    }

    fn create_sample_dag() -> Graph<NodeData, i32> {
        let mut dag = Graph::<NodeData, i32>::new();
        //cX is the Xth critical node.
        let c0 = dag.add_node(create_node(0, "execution_time", 10));
        let c1 = dag.add_node(create_node(1, "execution_time", 20));
        let c2 = dag.add_node(create_node(2, "execution_time", 20));
        dag.add_param(c0, "end_to_end_deadline", 100);
        //nY_X is the Yth suc node of cX.
        let n0_0 = dag.add_node(create_node(3, "execution_time", 10));
        let n1_0 = dag.add_node(create_node(4, "execution_time", 10));

        //create critical path edges
        dag.add_edge(c0, c1, 1);
        dag.add_edge(c1, c2, 1);

        //create non-critical path edges
        dag.add_edge(c0, n0_0, 1);
        dag.add_edge(c0, n1_0, 1);
        dag.add_edge(n0_0, c2, 1);
        dag.add_edge(n1_0, c2, 1);

        dag
    }

    #[test]
    fn test_calculate_minimum_cores_and_execution_order_normal() {
        let mut dag = create_sample_dag();
        let mut scheduler = FixedPriorityScheduler::new(&dag, &HomogeneousProcessor::new(1));
        let (minimum_cores, execution_order) =
            calculate_minimum_cores_and_execution_order(&mut dag, &mut scheduler);

        assert_eq!(minimum_cores, 1);
        assert_eq!(
            execution_order,
            vec![
                NodeIndex::new(0),
                NodeIndex::new(4),
                NodeIndex::new(3),
                NodeIndex::new(1),
                NodeIndex::new(2)
            ]
        );
    }
}<|MERGE_RESOLUTION|>--- conflicted
+++ resolved
@@ -10,14 +10,9 @@
 use lib::graph_extension::{GraphExtension, NodeData};
 use lib::processor::ProcessorBase;
 use lib::scheduler::SchedulerBase;
-<<<<<<< HEAD
 use lib::util::get_hyper_period;
 use petgraph::{graph::NodeIndex, Graph};
 
-fn calculate_minimum_cores_and_execution_order(
-=======
-use petgraph::graph::{Graph, NodeIndex};
-
 /// Calculate the execution order when minimum number of cores required to meet the end-to-end deadline.
 ///
 /// # Arguments
@@ -40,7 +35,6 @@
 ///
 #[allow(dead_code)] // TODO: remove
 pub fn calculate_minimum_cores_and_execution_order<T>(
->>>>>>> b2e11719
     dag: &mut Graph<NodeData, i32>,
     scheduler: &mut impl SchedulerBase<T>,
 ) -> (usize, Vec<NodeIndex>)
