--- conflicted
+++ resolved
@@ -102,14 +102,9 @@
             //Assign the highest priority task first to the first idle core found.
             while let Some(core_index) = self.processor.get_idle_core_index() {
                 if let Some(task) = ready_queue.pop_front() {
-<<<<<<< HEAD
-                    self.processor.allocate(core_index, &dag[task]);
-                    execution_order.push_back(task);
-=======
                     self.processor
                         .allocate_specific_core(core_index, &dag[task]);
-                    execution_order.push(task);
->>>>>>> b5db4f56
+                    execution_order.push_back(task);
                 } else {
                     break;
                 }
