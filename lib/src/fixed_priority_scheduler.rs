use std::collections::VecDeque;

use crate::{
    core::ProcessResult,
    graph_extension::{GraphExtension, NodeData},
    processor::ProcessorBase,
    scheduler::SchedulerBase,
};
use log::warn;
use petgraph::{graph::NodeIndex, Graph};

const DUMMY_EXECUTION_TIME: i32 = 1;

#[derive(Clone, Default, Debug)]
pub struct ScheduledNodeData {
    pub core_id: usize,
    pub node_id: i32,
    pub start_time: i32,
    pub end_time: i32,
}

#[derive(Clone, Default, Debug)]
pub struct ScheduledProcessorData {
    pub scheduled_core_data: Vec<ScheduledCoreData>,
    pub average_utilization_rate: f32,
    pub variance_utilization_rate: f32,
}

#[derive(Clone, Default, Debug)]
pub struct ScheduledCoreData {
    pub core_id: usize,
    pub total_proc_time: i32,
    pub utilization_rate: f32,
}

pub struct FixedPriorityScheduler<T>
where
    T: ProcessorBase + Clone,
{
    pub dag: Graph<NodeData, i32>,
    pub processor: T,
    pub scheduled_node_data: Vec<ScheduledNodeData>,
    pub scheduled_processor_data: ScheduledProcessorData,
}

impl<T> SchedulerBase<T> for FixedPriorityScheduler<T>
where
    T: ProcessorBase + Clone,
{
    fn new(dag: &Graph<NodeData, i32>, processor: &T) -> Self {
        Self {
            dag: dag.clone(),
            processor: processor.clone(),
            scheduled_node_data: vec![Default::default(); dag.node_count()],
            scheduled_processor_data: ScheduledProcessorData {
                scheduled_core_data: vec![
                    ScheduledCoreData::default();
                    processor.get_number_of_cores()
                ],
                average_utilization_rate: Default::default(),
                variance_utilization_rate: Default::default(),
            },
        }
    }

    fn set_dag(&mut self, dag: &Graph<NodeData, i32>) {
        self.dag = dag.clone();
    }

    fn set_processor(&mut self, processor: &T) {
        self.processor = processor.clone();
    }

    /// This function implements a fixed priority scheduling algorithm on a DAG (Directed Acyclic Graph).
    ///
    /// # Arguments
    ///
    /// * `processor` - An object that implements `ProcessorBase` trait, representing a CPU or a collection of CPU cores.
    /// * `dag` - A mutable reference to a Graph object, representing the dependencies among tasks.
    ///
    /// # Returns
    ///
    /// * A floating point number representing the normalized total time taken to finish all tasks.
    /// * A vector of NodeIndex, representing the order of tasks finished.
    ///
    /// # Description
    ///
    /// The function `fixed_priority_scheduler` is responsible for task scheduling based on a Directed Acyclic Graph (DAG).
    /// Specifically, it schedules tasks, associated with priority, on a processor, and continues to do so until all tasks have been executed.
    /// The tasks are scheduled in order of their priority, from highest to lowest (smaller values have higher priority).
    ///
    /// Initially, a processor and a DAG are passed to this function.
    /// Dummy source and sink nodes are added to the DAG. These nodes symbolize the start and end points of the tasks, respectively.
    /// In the main loop of the function, the following operations are carried out:
    ///
    /// 1. Nodes representing tasks that are ready to be scheduled are sorted by their priority.
    /// 2. If there is an idle core available, the task with the highest priority is allocated to it.
    /// 3. The processor processes for a single unit of time. This is repeated until all tasks are completed.
    /// 4. Once all tasks are completed, dummy source and sink nodes are removed from the DAG.
    ///
    /// The function returns the total time taken to complete all tasks (excluding the execution time of the dummy tasks) and the order in which the tasks were executed.
    ///
    /// # Example
    ///
    /// Refer to the examples in the tests code.
    ///
    fn schedule(&mut self) -> (i32, Vec<NodeIndex>) {
        let mut dag = self.dag.clone(); //To avoid adding pre_node_count to the original DAG
        let mut current_time = 0;
        let mut execution_order = Vec::new();
        let mut ready_queue: VecDeque<NodeIndex> = VecDeque::new();
        let source_node = dag.add_dummy_source_node();

        dag[source_node]
            .params
            .insert("execution_time".to_string(), DUMMY_EXECUTION_TIME);
        let sink_node = dag.add_dummy_sink_node();
        dag[sink_node]
            .params
            .insert("execution_time".to_string(), DUMMY_EXECUTION_TIME);

        ready_queue.push_back(source_node);

        loop {
            //Sort by priority
            ready_queue.make_contiguous().sort_by_key(|&node| {
                dag[node].params.get("priority").unwrap_or_else(|| {
                    eprintln!(
                        "Warning: 'priority' parameter not found for node {:?}",
                        node
                    );
                    &999 //Because sorting cannot be done well without a priority
                })
            });

            //Assign the highest priority task first to the first idle core found.
            while let Some(core_index) = self.processor.get_idle_core_index() {
                if let Some(task) = ready_queue.pop_front() {
<<<<<<< HEAD
                    self.processor.allocate(core_index, &dag[task]);

                    if task != source_node && task != sink_node {
                        let task_id = dag[task].id as usize;
                        self.scheduled_node_data[task_id].core_id = core_index;
                        self.scheduled_node_data[task_id].node_id = task_id as i32;
                        self.scheduled_node_data[task_id].start_time =
                            current_time - DUMMY_EXECUTION_TIME;
                        self.scheduled_processor_data.scheduled_core_data[core_index]
                            .total_proc_time +=
                            dag[task].params.get("execution_time").unwrap_or_else(|| {
                                warn!(
                                    "Warning: 'execution_time' parameter not found for node {:?}",
                                    task
                                );
                                &0
                            });
                    }
=======
                    self.processor
                        .allocate_specific_core(core_index, &dag[task]);
>>>>>>> b5db4f56
                    execution_order.push(task);
                } else {
                    break;
                }
            }

            //Move one unit time so that the core state of the previous loop does not remain.
            let mut process_result = self.processor.process();
            current_time += 1;

            //Process until there is a task finished.
            while !process_result
                .iter()
                .any(|result| matches!(result, ProcessResult::Done(_)))
            {
                process_result = self.processor.process();
                current_time += 1;
            }

            let finish_nodes: Vec<NodeIndex> = process_result
                .iter()
                .filter_map(|result| {
                    if let ProcessResult::Done(node_data) = result {
                        let node_id = node_data.id as usize;
                        let task = NodeIndex::new(node_id);
                        if task != source_node && task != sink_node {
                            self.scheduled_node_data[node_id].end_time =
                                current_time - DUMMY_EXECUTION_TIME;
                        }
                        Some(task)
                    } else {
                        None
                    }
                })
                .collect();

            if finish_nodes.len() == 1 && dag.get_suc_nodes(finish_nodes[0]).is_none() {
                break; // The scheduling has finished because the dummy sink node has completed.
            }

            //Executable if all predecessor nodes are done
            for finish_node in finish_nodes {
                let suc_nodes = dag.get_suc_nodes(finish_node).unwrap_or_default();
                for suc_node in suc_nodes {
                    dag.increment_pre_done_count(suc_node);
                    if dag.is_node_ready(suc_node) {
                        ready_queue.push_back(suc_node);
                    }
                }
            }
        }

        //remove dummy nodes
        dag.remove_dummy_sink_node();
        dag.remove_dummy_source_node();

        //Remove the dummy source node from the execution order.
        execution_order.remove(0);
        //Remove the dummy sink node from the execution order.
        execution_order.pop();

        for core_id in 0..self.scheduled_processor_data.scheduled_core_data.len() {
            self.scheduled_processor_data.scheduled_core_data[core_id].core_id = core_id;
            self.scheduled_processor_data.scheduled_core_data[core_id].utilization_rate =
                self.scheduled_processor_data.scheduled_core_data[core_id].total_proc_time as f32
                    / (current_time - DUMMY_EXECUTION_TIME * 2) as f32;
        }

        self.scheduled_processor_data.average_utilization_rate = self
            .scheduled_processor_data
            .scheduled_core_data
            .iter()
            .map(|core_data| core_data.utilization_rate)
            .sum::<f32>()
            / self.scheduled_processor_data.scheduled_core_data.len() as f32;

        self.scheduled_processor_data.variance_utilization_rate = self
            .scheduled_processor_data
            .scheduled_core_data
            .iter()
            .map(|core_data| {
                (core_data.utilization_rate
                    - self.scheduled_processor_data.average_utilization_rate)
                    .powi(2)
            })
            .sum::<f32>()
            / self.scheduled_processor_data.scheduled_core_data.len() as f32;

        //Return the normalized total time taken to finish all tasks.
        (current_time - DUMMY_EXECUTION_TIME * 2, execution_order)
    }
}

#[cfg(test)]
mod tests {
    use std::collections::HashMap;

    use super::*;
    use crate::homogeneous::HomogeneousProcessor;
    use crate::processor::ProcessorBase;

    fn create_node(id: i32, key: &str, value: i32) -> NodeData {
        let mut params = HashMap::new();
        params.insert(key.to_string(), value);
        NodeData { id, params }
    }

    fn add_params(dag: &mut Graph<NodeData, i32>, node: NodeIndex, key: &str, value: i32) {
        let node_added = dag.node_weight_mut(node).unwrap();
        node_added.params.insert(key.to_string(), value);
    }

    #[test]
    fn test_fixed_priority_scheduler_new_normal() {
        let dag = Graph::<NodeData, i32>::new();
        let processor = HomogeneousProcessor::new(1);
        let scheduler = FixedPriorityScheduler::new(&dag, &processor);
        assert_eq!(scheduler.dag.node_count(), 0);
        assert_eq!(scheduler.processor.get_number_of_cores(), 1);
    }

    #[test]
    fn test_fixed_priority_scheduler_set_dag() {
        let mut dag = Graph::<NodeData, i32>::new();
        dag.add_node(create_node(0, "execution_time", 0));
        let processor = HomogeneousProcessor::new(1);
        let mut scheduler = FixedPriorityScheduler::new(&dag, &processor);
        assert_eq!(scheduler.dag.node_count(), 1);
        assert_eq!(scheduler.processor.get_number_of_cores(), 1);
        scheduler.set_dag(&Graph::<NodeData, i32>::new());
        assert_eq!(scheduler.dag.node_count(), 0);
    }

    #[test]
    fn test_fixed_priority_scheduler_set_processor() {
        let mut dag = Graph::<NodeData, i32>::new();
        dag.add_node(create_node(0, "execution_time", 0));
        let processor = HomogeneousProcessor::new(1);
        let mut scheduler = FixedPriorityScheduler::new(&dag, &processor);
        assert_eq!(scheduler.dag.node_count(), 1);
        assert_eq!(scheduler.processor.get_number_of_cores(), 1);
        scheduler.set_processor(&HomogeneousProcessor::new(2));
        assert_eq!(scheduler.processor.get_number_of_cores(), 2);
    }

    #[test]
    fn test_fixed_priority_scheduler_schedule_normal() {
        let mut dag = Graph::<NodeData, i32>::new();
        //cX is the Xth critical node.
        let c0 = dag.add_node(create_node(0, "execution_time", 52));
        let c1 = dag.add_node(create_node(1, "execution_time", 40));
        add_params(&mut dag, c0, "priority", 0);
        add_params(&mut dag, c1, "priority", 0);
        //nY_X is the Yth suc node of cX.
        let n0_0 = dag.add_node(create_node(2, "execution_time", 12));
        let n1_0 = dag.add_node(create_node(3, "execution_time", 10));
        add_params(&mut dag, n0_0, "priority", 2);
        add_params(&mut dag, n1_0, "priority", 1);

        //create critical path edges
        dag.add_edge(c0, c1, 1);

        //create non-critical path edges
        dag.add_edge(c0, n0_0, 1);
        dag.add_edge(c0, n1_0, 1);

        let mut fixed_priority_scheduler =
            FixedPriorityScheduler::new(&dag, &HomogeneousProcessor::new(2));
        let result = fixed_priority_scheduler.schedule();

        assert_eq!(result.0, 92);

        assert_eq!(
            result.1,
            vec![
                NodeIndex::new(0),
                NodeIndex::new(1),
                NodeIndex::new(3),
                NodeIndex::new(2)
            ]
        );
    }

    #[test]
    fn test_fixed_priority_scheduler_schedule_concurrent_task() {
        let mut dag = Graph::<NodeData, i32>::new();
        //cX is the Xth critical node.
        let c0 = dag.add_node(create_node(0, "execution_time", 52));
        let c1 = dag.add_node(create_node(1, "execution_time", 40));
        add_params(&mut dag, c0, "priority", 0);
        add_params(&mut dag, c1, "priority", 0);
        //nY_X is the Yth suc node of cX.
        let n0_0 = dag.add_node(create_node(2, "execution_time", 10));
        let n1_0 = dag.add_node(create_node(3, "execution_time", 10));
        add_params(&mut dag, n0_0, "priority", 2);
        add_params(&mut dag, n1_0, "priority", 1);

        //create critical path edges
        dag.add_edge(c0, c1, 1);

        //create non-critical path edges
        dag.add_edge(c0, n0_0, 1);
        dag.add_edge(c0, n1_0, 1);

        let mut fixed_priority_scheduler =
            FixedPriorityScheduler::new(&dag, &HomogeneousProcessor::new(3));
        let result = fixed_priority_scheduler.schedule();

        assert_eq!(result.0, 92);
        assert_eq!(
            result.1,
            vec![
                NodeIndex::new(0),
                NodeIndex::new(1),
                NodeIndex::new(3),
                NodeIndex::new(2)
            ]
        );
    }

    #[test]
    fn test_fixed_priority_scheduler_schedule_used_twice_for_same_dag() {
        let mut dag = Graph::<NodeData, i32>::new();
        //cX is the Xth critical node.
        dag.add_node(create_node(0, "execution_time", 1));

        let mut fixed_priority_scheduler =
            FixedPriorityScheduler::new(&dag, &HomogeneousProcessor::new(1));
        let result = fixed_priority_scheduler.schedule();
        assert_eq!(result.0, 1);
        assert_eq!(result.1, vec![NodeIndex::new(0)]);

        let mut fixed_priority_scheduler =
            FixedPriorityScheduler::new(&dag, &HomogeneousProcessor::new(1));
        let result = fixed_priority_scheduler.schedule();
        assert_eq!(result.0, 1);
        assert_eq!(result.1, vec![NodeIndex::new(0)]);
    }
}<|MERGE_RESOLUTION|>--- conflicted
+++ resolved
@@ -136,8 +136,8 @@
             //Assign the highest priority task first to the first idle core found.
             while let Some(core_index) = self.processor.get_idle_core_index() {
                 if let Some(task) = ready_queue.pop_front() {
-<<<<<<< HEAD
-                    self.processor.allocate(core_index, &dag[task]);
+                    self.processor
+                        .allocate_specific_core(core_index, &dag[task]);
 
                     if task != source_node && task != sink_node {
                         let task_id = dag[task].id as usize;
@@ -155,10 +155,6 @@
                                 &0
                             });
                     }
-=======
-                    self.processor
-                        .allocate_specific_core(core_index, &dag[task]);
->>>>>>> b5db4f56
                     execution_order.push(task);
                 } else {
                     break;
