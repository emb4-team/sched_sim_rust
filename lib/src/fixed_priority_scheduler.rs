use std::collections::VecDeque;

use crate::{
    core::ProcessResult,
    graph_extension::{GraphExtension, NodeData},
    processor::ProcessorBase,
};
use petgraph::{graph::NodeIndex, Graph};

const DUMMY_EXECUTION_TIME: i32 = 1;

/// This function implements a fixed priority scheduling algorithm on a DAG (Directed Acyclic Graph).
///
/// # Arguments
///
/// * `processor` - An object that implements `ProcessorBase` trait, representing a CPU or a collection of CPU cores.
/// * `task_list` - A mutable reference to a vector of NodeIndex, representing the tasks to be scheduled.
/// * `dag` - A mutable reference to a Graph object, representing the dependencies among tasks.
///
/// # Returns
///
/// * A floating point number representing the normalized total time taken to finish all tasks.
///
/// # Description
///
/// The function first initializes a ready queue and a list of finished tasks, sets the time to 0,
/// calculates the minimum_multiplier from the dag set and sets it to the processor.
///
/// Then, it enters a loop that continues until all tasks are finished.
/// In each iteration, it finds the tasks whose predecessors have all finished and adds them to the ready queue.
/// Afterward, it sorts the ready queue by the priority of tasks.
///
/// When there is an idle core, it assigns the first task in the ready queue to the idle core.
///
/// Then it processes tasks for one time unit and checks if there are tasks finished.
/// If no tasks finish in this time unit, it continues processing tasks until there are tasks finished.
///
/// When a task finishes, it adds the task to the finished tasks list.
///
/// Finally, the function returns the total time taken to finish all tasks divided by the minimum_multiplier.
///
/// # Example
///
/// Refer to the examples in the tests code.
///
pub fn fixed_priority_scheduler(
    processor: &mut impl ProcessorBase,
    dag: &mut Graph<NodeData, i32>,
) -> (i32, Vec<NodeIndex>) {
<<<<<<< HEAD
    let mut dag = dag.clone();
=======
>>>>>>> d742c7fc
    let mut current_time = 0;
    let mut execution_order = Vec::new();
    let mut ready_queue: VecDeque<NodeIndex> = VecDeque::new();
    let mut finish_flag = false;
    let source_node = dag.add_dummy_source_node();
    dag[source_node]
        .params
        .insert("execution_time".to_string(), DUMMY_EXECUTION_TIME);
    let sink_node = dag.add_dummy_sink_node();
    dag[sink_node]
        .params
        .insert("execution_time".to_string(), DUMMY_EXECUTION_TIME);

    ready_queue.push_back(source_node);

    loop {
        //Sort by priority
        ready_queue.make_contiguous().sort_by_key(|&node| {
            dag[node].params.get("priority").unwrap_or_else(|| {
                eprintln!(
                    "Warning: 'priority' parameter not found for node {:?}",
                    node
                );
                &999 //Because sorting cannot be done well without a priority
            })
        });

        //Assign the highest priority task first to the first idle core found.
        while let Some(core_index) = processor.get_idle_core_index() {
            if let Some(task) = ready_queue.pop_front() {
                processor.allocate(core_index, dag[task].clone());
                execution_order.push(task);
            } else {
                break;
            }
        }

        //Move one unit time so that the core state of the previous loop does not remain.
        let mut process_result = processor.process();
        current_time += 1;

        //Process until there is a task finished.
        while !process_result
            .iter()
            .any(|result| matches!(result, ProcessResult::Done(_)))
        {
            process_result = processor.process();
            current_time += 1;
        }

        let finish_nodes: Vec<_> = process_result
            .iter()
            .filter_map(|result| {
                if let ProcessResult::Done(id) = result {
                    Some(*id)
                } else {
                    None
                }
            })
            .collect();

        //Executable if all predecessor nodes are done
        for finish_node in finish_nodes {
            let suc_nodes = dag.get_suc_nodes(finish_node).unwrap_or_default();
            if suc_nodes.is_empty() {
                finish_flag = true;
                break; // The scheduling has finished because the dummy sink node has completed.
            }
            for suc_node in suc_nodes {
                if let Some(value) = dag[suc_node].params.get_mut("pre_done_count") {
                    *value += 1;
                } else {
                    dag[suc_node].params.insert("pre_done_count".to_owned(), 1);
                }
                let pre_nodes = dag.get_pre_nodes(suc_node).unwrap_or_default();
                if pre_nodes.len() as i32 == dag[suc_node].params["pre_done_count"] {
                    ready_queue.push_back(suc_node);
                }
            }
        }
        if finish_flag {
            break; // The scheduling has finished because the dummy sink node has completed.
        }
    }

<<<<<<< HEAD
    //remove dummy nodes
    dag.remove_dummy_sink_node();
    dag.remove_dummy_source_node();

    execution_order.remove(0); //Remove the dummy source node from the execution order.
    execution_order.pop(); //Remove the dummy sink node from the execution order.
                           //Return the normalized total time taken to finish all tasks.
=======
    //Remove the dummy source node from the execution order.
    execution_order.remove(0);
    //Remove the dummy sink node from the execution order.
    execution_order.pop();

    //Return the normalized total time taken to finish all tasks.
>>>>>>> d742c7fc
    (current_time - DUMMY_EXECUTION_TIME * 2, execution_order)
}

#[cfg(test)]
mod tests {
    use std::collections::HashMap;

    use super::*;
    use crate::homogeneous::HomogeneousProcessor;

    fn create_node(id: i32, key: &str, value: i32) -> NodeData {
        let mut params = HashMap::new();
        params.insert(key.to_string(), value);
        NodeData { id, params }
    }

    fn add_params(dag: &mut Graph<NodeData, i32>, node: NodeIndex, key: &str, value: i32) {
        let node_added = dag.node_weight_mut(node).unwrap();
        node_added.params.insert(key.to_string(), value);
    }

    #[test]
    fn test_fixed_priority_scheduler_normal() {
        let mut dag = Graph::<NodeData, i32>::new();
        //cX is the Xth critical node.
        let c0 = dag.add_node(create_node(0, "execution_time", 52));
        let c1 = dag.add_node(create_node(1, "execution_time", 40));
        add_params(&mut dag, c0, "priority", 0);
        add_params(&mut dag, c1, "priority", 0);
        //nY_X is the Yth suc node of cX.
        let n0_0 = dag.add_node(create_node(2, "execution_time", 10));
        let n1_0 = dag.add_node(create_node(3, "execution_time", 10));
        add_params(&mut dag, n0_0, "priority", 2);
        add_params(&mut dag, n1_0, "priority", 1);

        //create critical path edges
        dag.add_edge(c0, c1, 1);

        //create non-critical path edges
        dag.add_edge(c0, n0_0, 1);
        dag.add_edge(c0, n1_0, 1);

        let mut homogeneous_processor = HomogeneousProcessor::new(2);

        let result = fixed_priority_scheduler(&mut homogeneous_processor, &mut dag);
        assert_eq!(result.0, 92);

        assert_eq!(
<<<<<<< HEAD
            fixed_priority_scheduler(&mut homogeneous_processor, &mut dag).0,
            92
        );
        assert_eq!(
            fixed_priority_scheduler(&mut homogeneous_processor, &mut dag).1,
=======
            result.1,
>>>>>>> d742c7fc
            vec![
                NodeIndex::new(0),
                NodeIndex::new(1),
                NodeIndex::new(3),
                NodeIndex::new(2)
            ]
<<<<<<< HEAD
        );
    }

    #[test]
    fn test_fixed_priority_scheduler_concurrent_task() {
        let mut dag = Graph::<NodeData, i32>::new();
        //cX is the Xth critical node.
        let c0 = dag.add_node(create_node(0, "execution_time", 52));
        let c1 = dag.add_node(create_node(1, "execution_time", 40));
        add_params(&mut dag, c0, "priority", 0);
        add_params(&mut dag, c1, "priority", 0);
        //nY_X is the Yth suc node of cX.
        let n0_0 = dag.add_node(create_node(2, "execution_time", 10));
        let n1_0 = dag.add_node(create_node(3, "execution_time", 10));
        add_params(&mut dag, n0_0, "priority", 2);
        add_params(&mut dag, n1_0, "priority", 1);

        //create critical path edges
        dag.add_edge(c0, c1, 1);

        //create non-critical path edges
        dag.add_edge(c0, n0_0, 1);
        dag.add_edge(c0, n1_0, 1);

        let mut homogeneous_processor = HomogeneousProcessor::new(3);
        assert_eq!(
            fixed_priority_scheduler(&mut homogeneous_processor, &mut dag).0,
            92
=======
>>>>>>> d742c7fc
        );

        assert_eq!(
            fixed_priority_scheduler(&mut homogeneous_processor, &mut dag).1,
            vec![
                NodeIndex::new(0),
                NodeIndex::new(1),
                NodeIndex::new(3),
                NodeIndex::new(2)
            ]
        );
    }
}<|MERGE_RESOLUTION|>--- conflicted
+++ resolved
@@ -47,10 +47,6 @@
     processor: &mut impl ProcessorBase,
     dag: &mut Graph<NodeData, i32>,
 ) -> (i32, Vec<NodeIndex>) {
-<<<<<<< HEAD
-    let mut dag = dag.clone();
-=======
->>>>>>> d742c7fc
     let mut current_time = 0;
     let mut execution_order = Vec::new();
     let mut ready_queue: VecDeque<NodeIndex> = VecDeque::new();
@@ -136,22 +132,16 @@
         }
     }
 
-<<<<<<< HEAD
     //remove dummy nodes
     dag.remove_dummy_sink_node();
     dag.remove_dummy_source_node();
 
-    execution_order.remove(0); //Remove the dummy source node from the execution order.
-    execution_order.pop(); //Remove the dummy sink node from the execution order.
-                           //Return the normalized total time taken to finish all tasks.
-=======
     //Remove the dummy source node from the execution order.
     execution_order.remove(0);
     //Remove the dummy sink node from the execution order.
     execution_order.pop();
 
     //Return the normalized total time taken to finish all tasks.
->>>>>>> d742c7fc
     (current_time - DUMMY_EXECUTION_TIME * 2, execution_order)
 }
 
@@ -200,52 +190,13 @@
         assert_eq!(result.0, 92);
 
         assert_eq!(
-<<<<<<< HEAD
-            fixed_priority_scheduler(&mut homogeneous_processor, &mut dag).0,
-            92
-        );
-        assert_eq!(
-            fixed_priority_scheduler(&mut homogeneous_processor, &mut dag).1,
-=======
             result.1,
->>>>>>> d742c7fc
             vec![
                 NodeIndex::new(0),
                 NodeIndex::new(1),
                 NodeIndex::new(3),
                 NodeIndex::new(2)
             ]
-<<<<<<< HEAD
-        );
-    }
-
-    #[test]
-    fn test_fixed_priority_scheduler_concurrent_task() {
-        let mut dag = Graph::<NodeData, i32>::new();
-        //cX is the Xth critical node.
-        let c0 = dag.add_node(create_node(0, "execution_time", 52));
-        let c1 = dag.add_node(create_node(1, "execution_time", 40));
-        add_params(&mut dag, c0, "priority", 0);
-        add_params(&mut dag, c1, "priority", 0);
-        //nY_X is the Yth suc node of cX.
-        let n0_0 = dag.add_node(create_node(2, "execution_time", 10));
-        let n1_0 = dag.add_node(create_node(3, "execution_time", 10));
-        add_params(&mut dag, n0_0, "priority", 2);
-        add_params(&mut dag, n1_0, "priority", 1);
-
-        //create critical path edges
-        dag.add_edge(c0, c1, 1);
-
-        //create non-critical path edges
-        dag.add_edge(c0, n0_0, 1);
-        dag.add_edge(c0, n1_0, 1);
-
-        let mut homogeneous_processor = HomogeneousProcessor::new(3);
-        assert_eq!(
-            fixed_priority_scheduler(&mut homogeneous_processor, &mut dag).0,
-            92
-=======
->>>>>>> d742c7fc
         );
 
         assert_eq!(
