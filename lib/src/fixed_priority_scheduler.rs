--- conflicted
+++ resolved
@@ -164,14 +164,8 @@
             let finish_nodes: Vec<NodeIndex> = process_result
                 .iter()
                 .filter_map(|result| {
-<<<<<<< HEAD
-                    if let ProcessResult::Done(id) = result {
-                        //self.schedule_data[*id as usize].end_time = current_time;
-                        Some(*id)
-=======
                     if let ProcessResult::Done(node_data) = result {
                         Some(NodeIndex::new(node_data.id as usize))
->>>>>>> a4bf5f87
                     } else {
                         None
                     }
