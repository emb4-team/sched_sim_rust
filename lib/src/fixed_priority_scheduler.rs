--- conflicted
+++ resolved
@@ -129,16 +129,14 @@
         }
     }
 
-<<<<<<< HEAD
+    //remove dummy nodes
+    dag.remove_dummy_sink_node();
+    dag.remove_dummy_source_node();
+
     //Remove the dummy source node from the execution order.
     execution_order.remove(0);
     //Remove the dummy sink node from the execution order.
     execution_order.pop();
-=======
-    //remove dummy nodes
-    dag.remove_dummy_sink_node();
-    dag.remove_dummy_source_node();
->>>>>>> 54ef05ee
 
     //Return the normalized total time taken to finish all tasks.
     (current_time - DUMMY_EXECUTION_TIME * 2, execution_order)
@@ -221,9 +219,16 @@
         dag.add_edge(c0, n1_0, 1);
 
         let mut homogeneous_processor = HomogeneousProcessor::new(3);
+        let result = fixed_priority_scheduler(&mut homogeneous_processor, &mut dag);
+        assert_eq!(result.0, 92);
         assert_eq!(
-            fixed_priority_scheduler(&mut homogeneous_processor, &mut dag),
-            92
+            result.1,
+            vec![
+                NodeIndex::new(0),
+                NodeIndex::new(1),
+                NodeIndex::new(3),
+                NodeIndex::new(2)
+            ]
         );
     }
 }