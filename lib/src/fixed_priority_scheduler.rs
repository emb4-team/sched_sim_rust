use std::collections::VecDeque;

use crate::{
    core::ProcessResult,
    graph_extension::{GraphExtension, NodeData},
    processor::ProcessorBase,
};
use petgraph::{graph::NodeIndex, Graph};

const DUMMY_EXECUTION_TIME: i32 = 1;

/// This function implements a fixed priority scheduling algorithm on a DAG (Directed Acyclic Graph).
///
/// # Arguments
///
/// * `processor` - An object that implements `ProcessorBase` trait, representing a CPU or a collection of CPU cores.
/// * `task_list` - A mutable reference to a vector of NodeIndex, representing the tasks to be scheduled.
/// * `dag` - A mutable reference to a Graph object, representing the dependencies among tasks.
///
/// # Returns
///
/// * A floating point number representing the normalized total time taken to finish all tasks.
/// * A vector of NodeIndex, representing the order of tasks finished.
///
/// # Description
///
/// The function `fixed_priority_scheduler` is responsible for task scheduling based on a Directed Acyclic Graph (DAG).
/// Specifically, it schedules tasks, associated with priority, on a processor, and continues to do so until all tasks have been executed.
/// The tasks are scheduled in order of their priority, from highest to lowest (smaller values have higher priority).
///
/// Initially, a processor and a DAG are passed to this function.
/// Dummy source and sink nodes are added to the DAG. These nodes symbolize the start and end points of the tasks, respectively.
/// In the main loop of the function, the following operations are carried out:
///
/// 1. Nodes representing tasks that are ready to be scheduled are sorted by their priority.
/// 2. If there is an idle core available, the task with the highest priority is allocated to it.
/// 3. The processor processes for a single unit of time. This is repeated until all tasks are completed.
/// 4. Once all tasks are completed, dummy source and sink nodes are removed from the DAG.
///
/// The function returns the total time taken to complete all tasks (excluding the execution time of the dummy tasks) and the order in which the tasks were executed.
///
/// # Example
///
/// Refer to the examples in the tests code.
///
pub fn fixed_priority_scheduler(
    processor: &mut impl ProcessorBase,
    dag: &mut Graph<NodeData, i32>,
) -> (i32, Vec<NodeIndex>) {
    let mut dag = dag.clone();
    let mut current_time = 0;
    let mut execution_order = Vec::new();
    let mut ready_queue: VecDeque<NodeIndex> = VecDeque::new();
<<<<<<< HEAD
    let mut finish_flag = false;
=======
>>>>>>> e4527cce
    let source_node = dag.add_dummy_source_node();

    dag[source_node]
        .params
        .insert("execution_time".to_string(), DUMMY_EXECUTION_TIME);
    let sink_node = dag.add_dummy_sink_node();
    dag[sink_node]
        .params
        .insert("execution_time".to_string(), DUMMY_EXECUTION_TIME);

    ready_queue.push_back(source_node);

    loop {
        //Sort by priority
        ready_queue.make_contiguous().sort_by_key(|&node| {
            dag[node].params.get("priority").unwrap_or_else(|| {
                eprintln!(
                    "Warning: 'priority' parameter not found for node {:?}",
                    node
                );
                &999 //Because sorting cannot be done well without a priority
            })
        });

        //Assign the highest priority task first to the first idle core found.
        while let Some(core_index) = processor.get_idle_core_index() {
            if let Some(task) = ready_queue.pop_front() {
                processor.allocate(core_index, dag[task].clone());
                execution_order.push(task);
            } else {
                break;
            }
        }

        //Move one unit time so that the core state of the previous loop does not remain.
        let mut process_result = processor.process();
        current_time += 1;

        //Process until there is a task finished.
        while !process_result
            .iter()
            .any(|result| matches!(result, ProcessResult::Done(_)))
        {
            process_result = processor.process();
            current_time += 1;
        }

        let finish_nodes: Vec<NodeIndex> = process_result
            .iter()
            .filter_map(|result| {
                if let ProcessResult::Done(id) = result {
                    Some(*id)
                } else {
                    None
                }
            })
            .collect();

<<<<<<< HEAD
        //Executable if all predecessor nodes are done
        for finish_node in finish_nodes {
            let suc_nodes = dag.get_suc_nodes(finish_node).unwrap_or_default();
            if suc_nodes.is_empty() {
                finish_flag = true;
                break; // The scheduling has finished because the dummy sink node has completed.
            }
=======
        if finish_nodes.len() == 1 && dag.get_suc_nodes(finish_nodes[0]).is_none() {
            break; // The scheduling has finished because the dummy sink node has completed.
        }

        //Executable if all predecessor nodes are done
        for finish_node in finish_nodes {
            let suc_nodes = dag.get_suc_nodes(finish_node).unwrap_or_default();
>>>>>>> e4527cce
            for suc_node in suc_nodes {
                if let Some(value) = dag[suc_node].params.get_mut("pre_done_count") {
                    *value += 1;
                } else {
                    dag[suc_node].params.insert("pre_done_count".to_owned(), 1);
                }
                let pre_nodes = dag.get_pre_nodes(suc_node).unwrap_or_default();
                if pre_nodes.len() as i32 == dag[suc_node].params["pre_done_count"] {
                    ready_queue.push_back(suc_node);
                }
            }
        }
        if finish_flag {
            break; // The scheduling has finished because the dummy sink node has completed.
        }
    }

    //remove dummy nodes
    dag.remove_dummy_sink_node();
    dag.remove_dummy_source_node();

    //Remove the dummy source node from the execution order.
    execution_order.remove(0);
    //Remove the dummy sink node from the execution order.
    execution_order.pop();

    //remove dummy nodes
    dag.remove_dummy_sink_node();
    dag.remove_dummy_source_node();

    //Return the normalized total time taken to finish all tasks.
    (current_time - DUMMY_EXECUTION_TIME * 2, execution_order)
}

#[cfg(test)]
mod tests {
    use std::collections::HashMap;

    use super::*;
    use crate::homogeneous::HomogeneousProcessor;

    fn create_node(id: i32, key: &str, value: i32) -> NodeData {
        let mut params = HashMap::new();
        params.insert(key.to_string(), value);
        NodeData { id, params }
    }

    fn add_params(dag: &mut Graph<NodeData, i32>, node: NodeIndex, key: &str, value: i32) {
        let node_added = dag.node_weight_mut(node).unwrap();
        node_added.params.insert(key.to_string(), value);
    }

    #[test]
    fn test_fixed_priority_scheduler_normal() {
        let mut dag = Graph::<NodeData, i32>::new();
        //cX is the Xth critical node.
        let c0 = dag.add_node(create_node(0, "execution_time", 52));
        let c1 = dag.add_node(create_node(1, "execution_time", 40));
        add_params(&mut dag, c0, "priority", 0);
        add_params(&mut dag, c1, "priority", 0);
        //nY_X is the Yth suc node of cX.
        let n0_0 = dag.add_node(create_node(2, "execution_time", 10));
        let n1_0 = dag.add_node(create_node(3, "execution_time", 10));
        add_params(&mut dag, n0_0, "priority", 2);
        add_params(&mut dag, n1_0, "priority", 1);

        //create critical path edges
        dag.add_edge(c0, c1, 1);

        //create non-critical path edges
        dag.add_edge(c0, n0_0, 1);
        dag.add_edge(c0, n1_0, 1);

        let mut homogeneous_processor = HomogeneousProcessor::new(2);

        let result = fixed_priority_scheduler(&mut homogeneous_processor, &mut dag);
        assert_eq!(result.0, 92);

        assert_eq!(
            result.1,
            vec![
                NodeIndex::new(0),
                NodeIndex::new(1),
                NodeIndex::new(3),
                NodeIndex::new(2)
            ]
        );
    }

    #[test]
    fn test_fixed_priority_scheduler_concurrent_task() {
        let mut dag = Graph::<NodeData, i32>::new();
        //cX is the Xth critical node.
        let c0 = dag.add_node(create_node(0, "execution_time", 52));
        let c1 = dag.add_node(create_node(1, "execution_time", 40));
        add_params(&mut dag, c0, "priority", 0);
        add_params(&mut dag, c1, "priority", 0);
        //nY_X is the Yth suc node of cX.
        let n0_0 = dag.add_node(create_node(2, "execution_time", 10));
        let n1_0 = dag.add_node(create_node(3, "execution_time", 10));
        add_params(&mut dag, n0_0, "priority", 2);
        add_params(&mut dag, n1_0, "priority", 1);

        //create critical path edges
        dag.add_edge(c0, c1, 1);

        //create non-critical path edges
        dag.add_edge(c0, n0_0, 1);
        dag.add_edge(c0, n1_0, 1);

        let mut homogeneous_processor = HomogeneousProcessor::new(3);
<<<<<<< HEAD

        let result = fixed_priority_scheduler(&mut homogeneous_processor, &mut dag);
        assert_eq!(result.0, 92);

=======
        let result = fixed_priority_scheduler(&mut homogeneous_processor, &mut dag);
        assert_eq!(result.0, 92);
>>>>>>> e4527cce
        assert_eq!(
            result.1,
            vec![
                NodeIndex::new(0),
                NodeIndex::new(1),
                NodeIndex::new(3),
                NodeIndex::new(2)
            ]
        );
    }
}<|MERGE_RESOLUTION|>--- conflicted
+++ resolved
@@ -51,10 +51,6 @@
     let mut current_time = 0;
     let mut execution_order = Vec::new();
     let mut ready_queue: VecDeque<NodeIndex> = VecDeque::new();
-<<<<<<< HEAD
-    let mut finish_flag = false;
-=======
->>>>>>> e4527cce
     let source_node = dag.add_dummy_source_node();
 
     dag[source_node]
@@ -113,23 +109,13 @@
             })
             .collect();
 
-<<<<<<< HEAD
+        if finish_nodes.len() == 1 && dag.get_suc_nodes(finish_nodes[0]).is_none() {
+            break; // The scheduling has finished because the dummy sink node has completed.
+        }
+
         //Executable if all predecessor nodes are done
         for finish_node in finish_nodes {
             let suc_nodes = dag.get_suc_nodes(finish_node).unwrap_or_default();
-            if suc_nodes.is_empty() {
-                finish_flag = true;
-                break; // The scheduling has finished because the dummy sink node has completed.
-            }
-=======
-        if finish_nodes.len() == 1 && dag.get_suc_nodes(finish_nodes[0]).is_none() {
-            break; // The scheduling has finished because the dummy sink node has completed.
-        }
-
-        //Executable if all predecessor nodes are done
-        for finish_node in finish_nodes {
-            let suc_nodes = dag.get_suc_nodes(finish_node).unwrap_or_default();
->>>>>>> e4527cce
             for suc_node in suc_nodes {
                 if let Some(value) = dag[suc_node].params.get_mut("pre_done_count") {
                     *value += 1;
@@ -142,9 +128,6 @@
                 }
             }
         }
-        if finish_flag {
-            break; // The scheduling has finished because the dummy sink node has completed.
-        }
     }
 
     //remove dummy nodes
@@ -155,10 +138,6 @@
     execution_order.remove(0);
     //Remove the dummy sink node from the execution order.
     execution_order.pop();
-
-    //remove dummy nodes
-    dag.remove_dummy_sink_node();
-    dag.remove_dummy_source_node();
 
     //Return the normalized total time taken to finish all tasks.
     (current_time - DUMMY_EXECUTION_TIME * 2, execution_order)
@@ -241,15 +220,8 @@
         dag.add_edge(c0, n1_0, 1);
 
         let mut homogeneous_processor = HomogeneousProcessor::new(3);
-<<<<<<< HEAD
-
         let result = fixed_priority_scheduler(&mut homogeneous_processor, &mut dag);
         assert_eq!(result.0, 92);
-
-=======
-        let result = fixed_priority_scheduler(&mut homogeneous_processor, &mut dag);
-        assert_eq!(result.0, 92);
->>>>>>> e4527cce
         assert_eq!(
             result.1,
             vec![
