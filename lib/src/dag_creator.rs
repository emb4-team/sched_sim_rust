--- conflicted
+++ resolved
@@ -200,14 +200,9 @@
     let other_decimal = is_decimal(dir_path);
     let mut dag_set: Vec<Graph<NodeData, i32>> = Vec::new();
 
-<<<<<<< HEAD
-    for file_path in file_path_list {
-        let dag = create_dag_from_yaml(&file_path, other_decimal);
-=======
     for (dag_id, file_path) in file_path_list.iter().enumerate() {
-        let mut dag = create_dag_from_yaml(file_path);
+        let mut dag = create_dag_from_yaml(file_path, other_decimal);
         dag.set_dag_param("dag_id", dag_id as i32);
->>>>>>> 20e1d05d
         dag_set.push(dag);
     }
     dag_set
