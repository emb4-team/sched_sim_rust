use crate::{core::*, graph_extension::NodeData};

pub trait ProcessorBase {
    fn new(num_cores: usize) -> Self;
<<<<<<< HEAD
    fn allocate(&mut self, core_id: usize, node_data: &NodeData) -> bool;
    fn allocate_idle_core(&mut self, node_data: &NodeData) -> bool;
=======
    fn allocate_specific_core(&mut self, core_id: usize, node_data: &NodeData) -> bool;
>>>>>>> b5db4f56
    fn process(&mut self) -> Vec<ProcessResult>;
    fn get_number_of_cores(&self) -> usize;
    fn get_idle_core_index(&self) -> Option<usize>;
}<|MERGE_RESOLUTION|>--- conflicted
+++ resolved
@@ -2,12 +2,7 @@
 
 pub trait ProcessorBase {
     fn new(num_cores: usize) -> Self;
-<<<<<<< HEAD
-    fn allocate(&mut self, core_id: usize, node_data: &NodeData) -> bool;
-    fn allocate_idle_core(&mut self, node_data: &NodeData) -> bool;
-=======
     fn allocate_specific_core(&mut self, core_id: usize, node_data: &NodeData) -> bool;
->>>>>>> b5db4f56
     fn process(&mut self) -> Vec<ProcessResult>;
     fn get_number_of_cores(&self) -> usize;
     fn get_idle_core_index(&self) -> Option<usize>;
