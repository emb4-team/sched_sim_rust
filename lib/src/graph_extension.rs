use log::warn;
use petgraph::algo::toposort;
use petgraph::graph::{Graph, NodeIndex};
use petgraph::visit::EdgeRef;
use petgraph::Direction::{Incoming, Outgoing};
use std::cmp::Ord;
use std::collections::VecDeque;
use std::collections::{BTreeMap, HashMap};

const DUMMY_SOURCE_NODE_FLAG: i32 = -1;
const DUMMY_SINK_NODE_FLAG: i32 = -2;

/// custom node data structure for dag nodes (petgraph)
#[derive(Debug, Clone, PartialEq, Eq, PartialOrd, Ord)]
pub struct NodeData {
    pub id: i32,
    pub params: BTreeMap<String, i32>,
}

impl NodeData {
    pub fn new(id: i32, params: BTreeMap<String, i32>) -> NodeData {
        NodeData { id, params }
    }

    pub fn get_id(&self) -> i32 {
        self.id
    }

    pub fn get_params_value(&self, key: &str) -> i32 {
        *self
            .params
            .get(key)
            .unwrap_or_else(|| panic!("The key does not exist. key: {}", key))
    }
}

pub trait GraphExtension {
    fn add_param(&mut self, node_i: NodeIndex, key: &str, value: i32);
    fn update_param(&mut self, node_i: NodeIndex, key: &str, value: i32);
    fn add_dummy_source_node(&mut self) -> NodeIndex;
    fn add_dummy_sink_node(&mut self) -> NodeIndex;
    fn remove_dummy_source_node(&mut self);
    fn remove_dummy_sink_node(&mut self);
    fn remove_nodes(&mut self, node_indices: &[NodeIndex]);
    fn calculate_earliest_start_times(&mut self);
    fn calculate_earliest_finish_times(&mut self);
    fn calculate_latest_start_times(&mut self);
    fn calculate_latest_finish_times(&mut self);
    fn get_critical_path(&mut self) -> Vec<NodeIndex>;
    fn get_non_critical_nodes(&self, critical_path: &[NodeIndex]) -> Option<Vec<NodeIndex>>;
    fn get_source_nodes(&self) -> Vec<NodeIndex>;
    fn get_sink_nodes(&self) -> Vec<NodeIndex>;
    fn get_volume(&self) -> i32;
    fn get_total_wcet_from_nodes(&self, nodes: &[NodeIndex]) -> i32;
    fn get_end_to_end_deadline(&self) -> Option<i32>;
    fn get_head_period(&self) -> Option<i32>;
    fn get_all_periods(&self) -> Option<HashMap<NodeIndex, i32>>;
    fn get_head_offset(&self) -> i32;
    fn get_pre_nodes(&self, node_i: NodeIndex) -> Option<Vec<NodeIndex>>;
    fn get_suc_nodes(&self, node_i: NodeIndex) -> Option<Vec<NodeIndex>>;
    fn get_anc_nodes(&self, node_i: NodeIndex) -> Option<Vec<NodeIndex>>;
    fn get_des_nodes(&self, node_i: NodeIndex) -> Option<Vec<NodeIndex>>;
    fn get_parallel_process_nodes(&self, node_i: NodeIndex) -> Option<Vec<NodeIndex>>;
    fn get_dag_id(&self) -> usize;
    fn set_dag_id(&mut self, dag_id: usize);
    fn set_dag_period(&mut self, period: i32);
    fn add_node_with_id_consistency(&mut self, node: NodeData) -> NodeIndex;
    fn is_node_ready(&self, node_i: NodeIndex) -> bool;
    fn increment_pre_done_count(&mut self, node_i: NodeIndex);
    fn reset_pre_done_count(&mut self);
}

impl GraphExtension for Graph<NodeData, i32> {
    fn add_param(&mut self, node_i: NodeIndex, key: &str, value: i32) {
        let target_node = self.node_weight_mut(node_i).unwrap();
        if target_node.params.contains_key(key) {
            warn!("The key already exists. key: {}", key);
        } else {
            target_node.params.insert(key.to_string(), value);
        }
    }

    fn update_param(&mut self, node_i: NodeIndex, key: &str, value: i32) {
        let target_node = self.node_weight_mut(node_i).unwrap();
        if !target_node.params.contains_key(key) {
            warn!("The key no exists. key: {}", key);
        } else {
            target_node.params.insert(key.to_string(), value);
        }
    }

    fn add_dummy_source_node(&mut self) -> NodeIndex {
        if let Some(dummy_source_node) = self.node_indices().find(|&i| {
            self[i]
                .params
                .get("dummy")
                .map_or(false, |&v| v == DUMMY_SOURCE_NODE_FLAG)
        }) {
            panic!(
                "The dummy source node has already been added. NodeIndex: {:?}",
                dummy_source_node
            );
        }
        let source_nodes = self.get_source_nodes();
        let dummy_source_i = self.add_node(NodeData::new(
            self.node_count() as i32,
            BTreeMap::from([
                ("execution_time".to_string(), 0),
                ("dummy".to_string(), DUMMY_SOURCE_NODE_FLAG),
            ]),
        ));
        for source_i in source_nodes {
            self.add_edge(dummy_source_i, source_i, 0);
        }
        dummy_source_i
    }

    fn add_dummy_sink_node(&mut self) -> NodeIndex {
        if let Some(dummy_sink_node) = self.node_indices().find(|&i| {
            self[i]
                .params
                .get("dummy")
                .map_or(false, |&v| v == DUMMY_SINK_NODE_FLAG)
        }) {
            panic!(
                "The dummy sink node has already been added. NodeIndex: {:?}",
                dummy_sink_node
            );
        }
        let sink_nodes = self.get_sink_nodes();
        let dummy_sink_i = self.add_node(NodeData::new(
            self.node_count() as i32,
            BTreeMap::from([
                ("execution_time".to_string(), 0),
                ("dummy".to_string(), DUMMY_SINK_NODE_FLAG),
            ]),
        ));
        for sink_i in sink_nodes {
            self.add_edge(sink_i, dummy_sink_i, 0);
        }
        dummy_sink_i
    }

    fn remove_dummy_source_node(&mut self) {
        if let Some(dummy_source_node) = self.node_indices().find(|&i| {
            self[i]
                .params
                .get("dummy")
                .map_or(false, |&v| v == DUMMY_SOURCE_NODE_FLAG)
        }) {
            self.remove_node(dummy_source_node);
        } else {
            panic!("The dummy source node does not exist.");
        }
    }

    fn remove_dummy_sink_node(&mut self) {
        if let Some(dummy_sink_node) = self.node_indices().find(|&i| {
            self[i]
                .params
                .get("dummy")
                .map_or(false, |&v| v == DUMMY_SINK_NODE_FLAG)
        }) {
            self.remove_node(dummy_sink_node);
        } else {
            panic!("The dummy sink node does not exist.");
        }
    }

    fn remove_nodes(&mut self, node_indices: &[NodeIndex]) {
        for node_i in node_indices.iter().rev() {
            self.remove_node(*node_i);
        }
    }

    /// Calculate the earliest start times for each node in the DAG.
    fn calculate_earliest_start_times(&mut self) {
        let mut earliest_start_times = vec![0; self.node_count()];

        let sorted_nodes = toposort(&*self, None).unwrap();
        for node_i in sorted_nodes {
            let max_earliest_start_time = self
                .edges_directed(node_i, Incoming)
                .map(|edge| {
                    let source_node = edge.source();
                    let exe_time = self[source_node].params["execution_time"];
                    earliest_start_times[source_node.index()] + exe_time
                })
                .max_by(|a, b| a.partial_cmp(b).unwrap())
                .unwrap_or(0);

            earliest_start_times[node_i.index()] = max_earliest_start_time;
            if self[node_i].params.contains_key("earliest_start_time") {
                self.update_param(node_i, "earliest_start_time", max_earliest_start_time);
            } else {
                self.add_param(node_i, "earliest_start_time", max_earliest_start_time);
            }
        }
        assert!(
            !earliest_start_times.iter().any(|&time| time < 0),
            "The earliest start times should be non-negative."
        );
    }

    fn calculate_earliest_finish_times(&mut self) {
        self.calculate_earliest_start_times();

        for node_i in self.node_indices() {
            let earliest_finish_time =
                self[node_i].params["earliest_start_time"] + self[node_i].params["execution_time"];
            if self[node_i].params.contains_key("earliest_finish_time") {
                self.update_param(node_i, "earliest_finish_time", earliest_finish_time);
            } else {
                self.add_param(node_i, "earliest_finish_time", earliest_finish_time);
            }
        }
    }

    /// Calculate the latest start times for each node in the DAG.
    fn calculate_latest_start_times(&mut self) {
        self.calculate_earliest_start_times();
        let sorted_nodes = toposort(&*self, None).unwrap();
        let mut latest_start_times = vec![i32::MAX; self.node_count()];
        let sink_node_index = self.get_sink_nodes();
        latest_start_times[sink_node_index[0].index()] =
            self[sink_node_index[0]].params["earliest_start_time"];

        for &node_i in sorted_nodes.iter().rev() {
            let min_latest_start_time = self
                .edges_directed(node_i, Outgoing)
                .map(|edge| {
                    let target_node = edge.target();
                    let pre_exe_time = self[node_i].params["execution_time"];
                    latest_start_times[target_node.index()] - pre_exe_time
                })
                .min_by(|a, b| a.partial_cmp(b).unwrap())
                .unwrap_or(self[sink_node_index[0]].params["earliest_start_time"]);

            latest_start_times[node_i.index()] = min_latest_start_time;
            if self[node_i].params.contains_key("latest_start_time") {
                self.update_param(node_i, "latest_start_time", min_latest_start_time);
            } else {
                self.add_param(node_i, "latest_start_time", min_latest_start_time);
            }
        }

        assert!(
            !latest_start_times.iter().any(|&time| time < 0),
            "The latest start times should be non-negative."
        );
    }

    fn calculate_latest_finish_times(&mut self) {
        self.calculate_latest_start_times();

        for node_i in self.node_indices() {
            let latest_finish_time =
                self[node_i].params["latest_start_time"] + self[node_i].params["execution_time"];
            if self[node_i].params.contains_key("latest_finish_time") {
                self.update_param(node_i, "latest_finish_time", latest_finish_time);
            } else {
                self.add_param(node_i, "latest_finish_time", latest_finish_time);
            }
        }
    }

    /// Returns the critical path of a DAG
    /// Multiple critical paths are obtained using Breadth-First Search, BFS
    ///
    /// # Arguments
    ///
    /// * `dag` - dag object. each node contains execution time information.
    ///
    /// # Returns
    ///
    /// * `critical path` -containing the nodes in the critical path. Multiple critical paths may exist. so the return value is a vector of vectors.
    ///
    /// # Example
    ///
    /// ```
    /// use petgraph::Graph;
    /// use std::collections::BTreeMap;
<<<<<<< HEAD
    /// use std::collections::HashMap;
=======
>>>>>>> 14a3ee14
    /// use lib::graph_extension::NodeData;
    /// use lib::graph_extension::GraphExtension;
    ///
    /// let mut dag = Graph::<NodeData, i32>::new();
    /// let mut params = BTreeMap::new();
    /// params.insert("execution_time".to_string(), 1);
    /// let n0 = dag.add_node(NodeData { id: 0, params: params.clone() });
    /// let n1 = dag.add_node(NodeData { id: 1, params: params });
    /// dag.add_edge(n0, n1, 1);
    /// let critical_path = dag.get_critical_path();
    /// println!("The critical path is: {:?}", critical_path);
    /// ```
    fn get_critical_path(&mut self) -> Vec<NodeIndex> {
        self.add_dummy_sink_node();
        let start_node = self.add_dummy_source_node();
        self.calculate_earliest_start_times();
        self.calculate_latest_start_times();
        let mut path_search_queue = VecDeque::new();
        path_search_queue.push_back((start_node, vec![start_node]));
        let mut critical_path = Vec::new();

        while let Some((node, mut current_critical_path)) = path_search_queue.pop_front() {
            let outgoing_edges: Vec<_> = self.edges_directed(node, Outgoing).collect();

            if outgoing_edges.is_empty() {
                current_critical_path.pop(); // Remove the dummy sink node
                current_critical_path.remove(0); // Remove the dummy source node
                critical_path.push(current_critical_path);
            } else {
                for edge in outgoing_edges {
                    let target_node = edge.target();
                    if self[target_node].params["earliest_start_time"]
                        == self[target_node].params["latest_start_time"]
                    {
                        let mut new_critical_path = current_critical_path.clone();
                        new_critical_path.push(target_node);
                        path_search_queue.push_back((target_node, new_critical_path));
                    }
                }
            }
        }

        self.remove_dummy_source_node();
        self.remove_dummy_sink_node();
        if critical_path.len() > 1 {
            warn!("There are more than one critical paths.");
        }
        critical_path[0].clone()
    }

    fn get_non_critical_nodes(&self, critical_path: &[NodeIndex]) -> Option<Vec<NodeIndex>> {
        let mut no_critical_path_nodes = Vec::new();
        for node in self.node_indices() {
            if !critical_path.contains(&node) {
                no_critical_path_nodes.push(node);
            }
        }

        if no_critical_path_nodes.is_empty() {
            None
        } else {
            Some(no_critical_path_nodes)
        }
    }

    fn get_source_nodes(&self) -> Vec<NodeIndex> {
        self.node_indices()
            .filter(|&i| self.edges_directed(i, Incoming).next().is_none())
            .collect::<Vec<_>>()
    }

    fn get_sink_nodes(&self) -> Vec<NodeIndex> {
        self.node_indices()
            .filter(|&i| self.edges_directed(i, Outgoing).next().is_none())
            .collect::<Vec<_>>()
    }

    fn get_volume(&self) -> i32 {
        self.node_indices()
            .map(|node| {
                *self[node]
                    .params
                    .get("execution_time")
                    .unwrap_or_else(|| panic!("execution_time not found"))
            })
            .sum()
    }

    fn get_total_wcet_from_nodes(&self, nodes: &[NodeIndex]) -> i32 {
        nodes
            .iter()
            .map(|node| {
                self[*node]
                    .params
                    .get("execution_time")
                    .unwrap_or_else(|| panic!("execution_time not found"))
            })
            .sum()
    }

    fn get_end_to_end_deadline(&self) -> Option<i32> {
        self.node_indices()
            .find_map(|i| match self[i].params.get("end_to_end_deadline") {
                Some(end_to_end_deadline) => Some(*end_to_end_deadline),
                None => {
                    warn!("The end-to-end deadline does not exist.");
                    None
                }
            })
    }

    fn get_head_period(&self) -> Option<i32> {
        let source_nodes = self.get_source_nodes();
        let periods: Vec<&i32> = source_nodes
            .iter()
            .filter_map(|&node_i| self[node_i].params.get("period"))
            .collect();

        if source_nodes.len() > 1 {
            warn!("Multiple source nodes found.");
        }
        if periods.len() > 1 {
            warn!("Multiple periods found. The first period is used.");
        }
        if periods.is_empty() {
            warn!("No period found.");
            return None;
        }
        Some(*periods[0])
    }

    fn get_all_periods(&self) -> Option<HashMap<NodeIndex, i32>> {
        let mut period_map = HashMap::new();
        for node in self.node_indices() {
            if let Some(period) = self[node].params.get("period") {
                period_map.insert(node, *period);
            }
        }
        if period_map.is_empty() {
            None
        } else {
            Some(period_map)
        }
    }

    fn get_head_offset(&self) -> i32 {
        let source_nodes = self.get_source_nodes();
        let offsets: Vec<&i32> = source_nodes
            .iter()
            .filter_map(|&node_i| self[node_i].params.get("offset"))
            .collect();
        if source_nodes.len() > 1 {
            warn!("Multiple source nodes found.");
        }
        if offsets.len() > 1 {
            warn!("Multiple offsets found. The first offset is used.");
        }
        if offsets.is_empty() {
            warn!("No offset found. 0 is used");
            0
        } else {
            *offsets[0]
        }
    }

    fn get_pre_nodes(&self, node_i: NodeIndex) -> Option<Vec<NodeIndex>> {
        //Since node indices are sequentially numbered, this is used to determine whether a node exists or not.
        if node_i.index() < self.node_count() {
            let pre_nodes = self
                .edges_directed(node_i, Incoming)
                .map(|edge| edge.source())
                .collect::<Vec<_>>();

            if pre_nodes.is_empty() {
                None
            } else {
                Some(pre_nodes)
            }
        } else {
            panic!("Node {:?} does not exist!", node_i);
        }
    }

    fn get_suc_nodes(&self, node_i: NodeIndex) -> Option<Vec<NodeIndex>> {
        //Since node indices are sequentially numbered, this is used to determine whether a node exists or not.
        if node_i.index() < self.node_count() {
            let suc_nodes = self
                .edges_directed(node_i, Outgoing)
                .map(|edge| edge.target())
                .collect::<Vec<_>>();

            if suc_nodes.is_empty() {
                None
            } else {
                Some(suc_nodes)
            }
        } else {
            panic!("Node {:?} does not exist!", node_i);
        }
    }

    fn get_anc_nodes(&self, node_i: NodeIndex) -> Option<Vec<NodeIndex>> {
        let mut anc_nodes = Vec::new();
        let mut search_queue = VecDeque::new();
        search_queue.push_back(node_i);

        while let Some(node) = search_queue.pop_front() {
            //If the target node does not exist, get_pre_node causes panic!
            for pre_node in self.get_pre_nodes(node).unwrap_or_default() {
                if !anc_nodes.contains(&pre_node) {
                    anc_nodes.push(pre_node);
                    search_queue.push_back(pre_node);
                }
            }
        }
        Some(anc_nodes).filter(|anc| !anc.is_empty())
    }

    fn get_des_nodes(&self, node_i: NodeIndex) -> Option<Vec<NodeIndex>> {
        let mut des_nodes = Vec::new();
        let mut search_queue = VecDeque::new();
        search_queue.push_back(node_i);

        while let Some(node) = search_queue.pop_front() {
            //If the target node does not exist, get_suc_node causes panic!
            for suc_node in self.get_suc_nodes(node).unwrap_or_default() {
                if !des_nodes.contains(&suc_node) {
                    des_nodes.push(suc_node);
                    search_queue.push_back(suc_node);
                }
            }
        }
        Some(des_nodes).filter(|des| !des.is_empty())
    }

    fn get_parallel_process_nodes(&self, node_i: NodeIndex) -> Option<Vec<NodeIndex>> {
        let parallel_process_nodes: Vec<_> = self
            .node_indices()
            .filter(|&node| {
                node != node_i
                    && !self
                        .get_anc_nodes(node)
                        .unwrap_or_default()
                        .contains(&node_i)
                    && !self
                        .get_des_nodes(node)
                        .unwrap_or_default()
                        .contains(&node_i)
            })
            .collect();

        if parallel_process_nodes.is_empty() {
            None
        } else {
            Some(parallel_process_nodes)
        }
    }

    fn get_dag_id(&self) -> usize {
        if self.node_indices().count() == 0 {
            panic!("Error: dag_id does not exist. Please use set_dag_id(dag_id: usize)");
        }
        self[NodeIndex::new(0)].params["dag_id"] as usize
    }

    fn set_dag_id(&mut self, dag_id: usize) {
        if self.node_indices().count() == 0 {
            panic!("No node found.");
        }
        for node_i in self.node_indices() {
            self.add_param(node_i, "dag_id", dag_id as i32);
        }
    }

    fn set_dag_period(&mut self, period: i32) {
        if self.node_indices().count() == 0 {
            panic!("No node found.");
        }
        for node_i in self.node_indices() {
            self.add_param(node_i, "period", period);
        }
    }

    fn add_node_with_id_consistency(&mut self, node: NodeData) -> NodeIndex {
        let node_index = self.add_node(node);

        assert_eq!(
            node_index.index() as i32,
            self[node_index].id,
            "The add node id is different from NodeIndex."
        );

        node_index
    }

    fn is_node_ready(&self, node_i: NodeIndex) -> bool {
        let pre_nodes_count = self.get_pre_nodes(node_i).unwrap_or_default().len() as i32;
        let pre_done_nodes_count = self[node_i].params.get("pre_done_count").unwrap_or(&0);
        pre_nodes_count == *pre_done_nodes_count
    }

    fn increment_pre_done_count(&mut self, node_i: NodeIndex) {
        *self[node_i]
            .params
            .entry("pre_done_count".to_owned())
            .or_insert(0) += 1;
    }

    fn reset_pre_done_count(&mut self) {
        for node_i in self.node_indices() {
            self.update_param(node_i, "pre_done_count", 0);
        }
    }
}

#[cfg(test)]
mod tests {
    use super::*;

    fn create_node(id: i32, key: &str, value: i32) -> NodeData {
        let mut params = BTreeMap::new();
        params.insert(key.to_string(), value);
        NodeData { id, params }
    }

    #[test]
    fn test_add_param_normal() {
        let mut dag = Graph::<NodeData, i32>::new();
        let n0 = dag.add_node(create_node(0, "execution_time", 0));
        dag.add_param(n0, "test", 1);
        assert_eq!(dag[n0].params.get("test").unwrap(), &1);
        assert_eq!(dag[n0].params.get("execution_time").unwrap(), &0);
    }

    #[test]
    fn test_add_param_duplicate() {
        let mut dag = Graph::<NodeData, i32>::new();
        let n0 = dag.add_node(create_node(0, "execution_time", 0));
        assert_eq!(dag[n0].params.get("execution_time").unwrap(), &0);
        dag.add_param(n0, "execution_time", 1);
        assert_eq!(dag[n0].params.get("execution_time").unwrap(), &0);
    }

    #[test]
    fn test_update_param_normal() {
        let mut dag = Graph::<NodeData, i32>::new();
        let n0 = dag.add_node(create_node(0, "execution_time", 0));
        assert_eq!(dag[n0].params.get("execution_time").unwrap(), &0);
        dag.update_param(n0, "execution_time", 1);
        assert_eq!(dag[n0].params.get("execution_time").unwrap(), &1);
    }
    #[test]
    fn test_update_param_no_exist_params() {
        let mut dag = Graph::<NodeData, i32>::new();
        let n0 = dag.add_node(create_node(0, "execution_time", 0));
        dag.update_param(n0, "test", 1);
        assert_eq!(dag[n0].params.get("test"), None);
        assert_eq!(dag[n0].params.get("execution_time").unwrap(), &0);
    }

    #[test]
    fn test_calculate_earliest_start_times_normal() {
        let mut dag = Graph::<NodeData, i32>::new();
        let n0 = dag.add_node(create_node(0, "execution_time", 4));
        let n1 = dag.add_node(create_node(1, "execution_time", 7));
        let n2 = dag.add_node(create_node(2, "execution_time", 55));
        let n3 = dag.add_node(create_node(3, "execution_time", 36));
        let n4 = dag.add_node(create_node(4, "execution_time", 54));
        dag.add_edge(n0, n1, 1);
        dag.add_edge(n0, n4, 1);
        dag.add_edge(n1, n3, 1);
        dag.add_edge(n4, n2, 1);

        dag.calculate_earliest_start_times();
        assert_eq!(dag[n0].params["earliest_start_time"], 0);
        assert_eq!(dag[n1].params["earliest_start_time"], 4);
        assert_eq!(dag[n2].params["earliest_start_time"], 58);
        assert_eq!(dag[n3].params["earliest_start_time"], 11);
        assert_eq!(dag[n4].params["earliest_start_time"], 4);
    }

    #[test]
    fn test_calculate_earliest_finish_times_normal() {
        let mut dag = Graph::<NodeData, i32>::new();
        let n0 = dag.add_node(create_node(0, "execution_time", 4));
        let n1 = dag.add_node(create_node(1, "execution_time", 7));
        let n2 = dag.add_node(create_node(2, "execution_time", 55));
        let n3 = dag.add_node(create_node(3, "execution_time", 36));
        let n4 = dag.add_node(create_node(4, "execution_time", 54));
        dag.add_edge(n0, n1, 1);
        dag.add_edge(n0, n2, 1);
        dag.add_edge(n1, n3, 1);
        dag.add_edge(n2, n4, 1);

        dag.calculate_earliest_finish_times();
        assert_eq!(dag[n0].params["earliest_finish_time"], 4);
        assert_eq!(dag[n1].params["earliest_finish_time"], 11);
        assert_eq!(dag[n2].params["earliest_finish_time"], 59);
        assert_eq!(dag[n3].params["earliest_finish_time"], 47);
        assert_eq!(dag[n4].params["earliest_finish_time"], 113);
    }

    #[test]
    fn test_calculate_lasted_start_times_normal() {
        let mut dag = Graph::<NodeData, i32>::new();
        let n0 = dag.add_node(create_node(0, "execution_time", 4));
        let n1 = dag.add_node(create_node(1, "execution_time", 7));
        let n2 = dag.add_node(create_node(2, "execution_time", 55));
        let n3 = dag.add_node(create_node(3, "execution_time", 36));
        let n4 = dag.add_node(create_node(4, "execution_time", 54));
        dag.add_edge(n0, n1, 1);
        dag.add_edge(n0, n2, 1);
        dag.add_edge(n1, n3, 1);
        dag.add_edge(n2, n4, 1);
        dag.add_dummy_sink_node();
        dag.add_dummy_source_node();

        dag.calculate_latest_start_times();
        dag.remove_dummy_sink_node();
        dag.remove_dummy_source_node();

        assert_eq!(dag[n0].params["latest_start_time"], 0);
        assert_eq!(dag[n1].params["latest_start_time"], 70);
        assert_eq!(dag[n2].params["latest_start_time"], 4);
        assert_eq!(dag[n3].params["latest_start_time"], 77);
        assert_eq!(dag[n4].params["latest_start_time"], 59);
    }

    #[test]
    fn test_calculate_lasted_finish_times_normal() {
        let mut dag = Graph::<NodeData, i32>::new();
        let n0 = dag.add_node(create_node(0, "execution_time", 4));
        let n1 = dag.add_node(create_node(1, "execution_time", 7));
        let n2 = dag.add_node(create_node(2, "execution_time", 55));
        let n3 = dag.add_node(create_node(3, "execution_time", 36));
        let n4 = dag.add_node(create_node(4, "execution_time", 54));
        dag.add_edge(n0, n1, 1);
        dag.add_edge(n0, n2, 1);
        dag.add_edge(n1, n3, 1);
        dag.add_edge(n2, n4, 1);
        dag.add_dummy_sink_node();
        dag.add_dummy_source_node();

        dag.calculate_latest_finish_times();
        dag.remove_dummy_sink_node();
        dag.remove_dummy_source_node();

        assert_eq!(dag[n0].params["latest_finish_time"], 4);
        assert_eq!(dag[n1].params["latest_finish_time"], 77);
        assert_eq!(dag[n2].params["latest_finish_time"], 59);
        assert_eq!(dag[n3].params["latest_finish_time"], 113);
        assert_eq!(dag[n4].params["latest_finish_time"], 113);
    }

    #[test]
    fn test_get_critical_path_single() {
        let mut dag = Graph::<NodeData, i32>::new();
        let n0 = dag.add_node(create_node(0, "execution_time", 4));
        let n1 = dag.add_node(create_node(1, "execution_time", 7));
        let n2 = dag.add_node(create_node(2, "execution_time", 55));
        let n3 = dag.add_node(create_node(3, "execution_time", 36));
        let n4 = dag.add_node(create_node(4, "execution_time", 54));
        dag.add_edge(n0, n1, 1);
        dag.add_edge(n0, n2, 1);
        dag.add_edge(n1, n3, 1);
        dag.add_edge(n2, n4, 1);

        let critical_path = dag.get_critical_path();
        assert_eq!(critical_path.len(), 3);

        assert_eq!(critical_path, &[n0, n2, n4]);
    }

    #[test]
    fn test_get_non_critical_nodes_when_critical_path_single() {
        let mut dag = Graph::<NodeData, i32>::new();
        let n0 = dag.add_node(create_node(0, "execution_time", 4));
        let n1 = dag.add_node(create_node(1, "execution_time", 7));
        let n2 = dag.add_node(create_node(2, "execution_time", 55));
        let n3 = dag.add_node(create_node(3, "execution_time", 36));
        let n4 = dag.add_node(create_node(4, "execution_time", 54));
        dag.add_edge(n0, n1, 1);
        dag.add_edge(n0, n2, 1);
        dag.add_edge(n1, n3, 1);
        dag.add_edge(n2, n4, 1);

        let critical_path = dag.get_critical_path();
        let no_critical_path_nodes = dag.get_non_critical_nodes(&critical_path).unwrap();
        assert_eq!(no_critical_path_nodes.len(), 2);

        assert_eq!(no_critical_path_nodes, &[n1, n3]);
    }

    #[test]
    fn test_get_non_critical_nodes_no_exist() {
        let mut dag = Graph::<NodeData, i32>::new();
        let critical_path = dag.get_critical_path();
        let no_critical_path_nodes = dag.get_non_critical_nodes(&critical_path);
        assert_eq!(no_critical_path_nodes, None);
    }

    #[test]
    fn test_remove_dummy_node_check_whether_connected_edges_removed() {
        let mut dag = Graph::<NodeData, i32>::new();
        let n0 = dag.add_node(create_node(0, "execution_time", 3));
        let n1 = dag.add_node(create_node(1, "execution_time", 6));
        let n2 = dag.add_node(create_node(2, "execution_time", 45));
        dag.add_edge(n0, n1, 1);
        dag.add_edge(n0, n2, 1);

        dag.add_dummy_source_node();
        dag.add_dummy_sink_node();
        assert_eq!(dag.edge_count(), 5);
        dag.remove_dummy_source_node();
        assert_eq!(dag.edge_count(), 4);
        dag.remove_dummy_sink_node();
        assert_eq!(dag.edge_count(), 2);
    }

    #[test]
    #[should_panic]
    fn test_remove_dummy_node_no_exist() {
        let mut dag = Graph::<NodeData, i32>::new();
        let n0 = dag.add_node(create_node(0, "execution_time", 0));
        let n1 = dag.add_node(create_node(1, "execution_time", 0));
        let n2 = dag.add_node(create_node(2, "execution_time", 0));
        dag.add_edge(n0, n1, 1);
        dag.add_edge(n0, n2, 1);

        dag.remove_dummy_source_node();
        dag.remove_dummy_sink_node();
    }

    #[test]
    fn test_remove_nodes_normal() {
        let mut dag = Graph::<NodeData, i32>::new();
        let n0 = dag.add_node(create_node(0, "execution_time", 3));
        let n1 = dag.add_node(create_node(1, "execution_time", 6));
        let n2 = dag.add_node(create_node(2, "execution_time", 45));
        dag.add_edge(n0, n1, 1);
        dag.add_edge(n0, n2, 1);

        dag.remove_nodes(&[n1, n2]);
        assert_eq!(dag.node_count(), 1);
        assert_eq!(dag.edge_count(), 0);
        assert_eq!(dag[n0].id, 0);

        fn contains(dag: &Graph<NodeData, i32>, node: NodeIndex) -> bool {
            dag.node_indices().any(|i| i == node)
        }

        assert!(!contains(&dag, n1));
        assert!(!contains(&dag, n2));
    }

    #[test]
    #[should_panic]
    fn test_add_dummy_node_duplication() {
        let mut dag = Graph::<NodeData, i32>::new();
        let n0 = dag.add_node(create_node(0, "execution_time", 3));
        let n1 = dag.add_node(create_node(1, "execution_time", 6));
        let n2 = dag.add_node(create_node(2, "execution_time", 45));
        dag.add_edge(n0, n1, 1);
        dag.add_edge(n0, n2, 1);

        dag.add_dummy_source_node();
        dag.add_dummy_source_node();
        dag.add_dummy_sink_node();
        dag.add_dummy_sink_node();
    }

    #[test]
    fn test_get_source_nodes_normal() {
        let mut dag = Graph::<NodeData, i32>::new();
        let n0 = dag.add_node(create_node(0, "execution_time", 0));
        let n1 = dag.add_node(create_node(1, "execution_time", 0));
        let n2 = dag.add_node(create_node(2, "execution_time", 0));
        assert_eq!(
            dag.get_source_nodes(),
            vec![NodeIndex::new(0), NodeIndex::new(1), NodeIndex::new(2),]
        );
        dag.add_edge(n0, n1, 1);
        dag.add_edge(n0, n2, 1);
        assert_eq!(dag.get_source_nodes(), vec![NodeIndex::new(0)]);
    }

    #[test]
    fn test_get_source_nodes_dummy_node() {
        let mut dag = Graph::<NodeData, i32>::new();
        let n0 = dag.add_node(create_node(0, "execution_time", 0));
        let n1 = dag.add_node(create_node(1, "execution_time", 0));
        let n2 = dag.add_node(create_node(2, "execution_time", 0));
        dag.add_edge(n0, n1, 1);
        dag.add_edge(n0, n2, 1);

        dag.add_dummy_source_node();
        assert_eq!(dag.get_source_nodes(), vec![NodeIndex::new(3)]);
    }

    #[test]
    fn test_get_sink_nodes_normal() {
        let mut dag = Graph::<NodeData, i32>::new();
        let n0 = dag.add_node(create_node(0, "execution_time", 0));
        let n1 = dag.add_node(create_node(1, "execution_time", 0));
        let n2 = dag.add_node(create_node(2, "execution_time", 0));
        assert_eq!(
            dag.get_sink_nodes(),
            vec![NodeIndex::new(0), NodeIndex::new(1), NodeIndex::new(2)]
        );
        dag.add_edge(n0, n1, 1);
        dag.add_edge(n0, n2, 1);
        assert_eq!(
            dag.get_sink_nodes(),
            vec![NodeIndex::new(1), NodeIndex::new(2)]
        );
    }

    #[test]
    fn test_get_sink_nodes_dummy_node() {
        let mut dag = Graph::<NodeData, i32>::new();
        let n0 = dag.add_node(create_node(0, "execution_time", 0));
        let n1 = dag.add_node(create_node(1, "execution_time", 0));
        let n2 = dag.add_node(create_node(2, "execution_time", 0));
        dag.add_edge(n0, n1, 1);
        dag.add_edge(n0, n2, 1);

        dag.add_dummy_sink_node();
        assert_eq!(dag.get_sink_nodes(), vec![NodeIndex::new(3)]);
    }

    #[test]
    fn test_add_dummy_node_integrity_for_id_and_node_index() {
        let mut dag = Graph::<NodeData, i32>::new();
        let n0 = dag.add_node(create_node(0, "execution_time", 0));
        let n1 = dag.add_node(create_node(1, "execution_time", 0));
        let n2 = dag.add_node(create_node(2, "execution_time", 0));
        dag.add_edge(n0, n1, 1);
        dag.add_edge(n0, n2, 1);

        let source_index = dag.add_dummy_source_node();
        let sink_index = dag.add_dummy_sink_node();

        assert!(dag[source_index].id == source_index.index() as i32);
        assert!(dag[sink_index].id == sink_index.index() as i32);
    }

    #[test]
    fn test_get_volume_normal() {
        let mut dag = Graph::<NodeData, i32>::new();
        let n0 = dag.add_node(create_node(0, "execution_time", 3));
        let n1 = dag.add_node(create_node(1, "execution_time", 6));
        let n2 = dag.add_node(create_node(2, "execution_time", 5));
        dag.add_edge(n0, n1, 1);
        dag.add_edge(n0, n2, 1);

        assert_eq!(dag.get_volume(), 14);
    }

    #[test]
    #[should_panic]
    fn test_get_volume_node_no_includes_execution_time() {
        let mut dag = Graph::<NodeData, i32>::new();
        dag.add_node(create_node(0, "weight", 3));

        dag.get_volume();
    }

    #[test]
    fn test_get_total_wcet_from_nodes_any_given_nodes() {
        let mut dag = Graph::<NodeData, i32>::new();
        let n0 = dag.add_node(create_node(0, "execution_time", 4));
        let n1 = dag.add_node(create_node(1, "execution_time", 7));
        let n2 = dag.add_node(create_node(2, "execution_time", 55));

        dag.add_edge(n0, n1, 1);
        dag.add_edge(n0, n2, 1);

        let nodes0 = vec![n0, n1];
        let nodes1 = vec![n0, n2];

        assert_eq!(dag.get_total_wcet_from_nodes(&nodes0), 11);
        assert_eq!(dag.get_total_wcet_from_nodes(&nodes1), 59);
    }

    #[test]
    fn test_get_total_wcet_from_nodes_given_one_node() {
        let mut dag = Graph::<NodeData, i32>::new();
        let n0 = dag.add_node(create_node(0, "execution_time", 4));
        let nodes0 = vec![n0];

        assert_eq!(dag.get_total_wcet_from_nodes(&nodes0), 4);
    }

    #[test]
    #[should_panic]
    fn test_get_total_wcet_from_nodes_node_no_includes_execution_time() {
        let mut dag = Graph::<NodeData, i32>::new();
        let n0 = dag.add_node(create_node(0, "weight", 3));

        let nodes = vec![n0];
        dag.get_total_wcet_from_nodes(&nodes);
    }

    #[test]
    fn test_get_end_to_end_deadline_normal() {
        let mut dag = Graph::<NodeData, i32>::new();
        let n0 = dag.add_node(create_node(0, "execution_time", 3));
        let n1 = dag.add_node(NodeData {
            id: 1,
            params: {
                let mut params = BTreeMap::new();
                params.insert("execution_time".to_string(), 11);
                params.insert("end_to_end_deadline".to_string(), 25);
                params
            },
        });

        dag.add_edge(n0, n1, 1);

        assert_eq!(dag.get_end_to_end_deadline(), Some(25));
    }

    #[test]
    fn test_get_end_to_end_deadline_node_no_includes_end_to_end_deadline() {
        let mut dag = Graph::<NodeData, i32>::new();
        dag.add_node(create_node(0, "execution_time", 3));

        assert_eq!(dag.get_end_to_end_deadline(), None);
    }

    #[test]
    fn test_get_head_period_normal() {
        let mut dag = Graph::<NodeData, i32>::new();
        let n0 = dag.add_node(create_node(0, "period", 3));
        let n1 = dag.add_node(create_node(0, "period", 4));

        dag.add_edge(n0, n1, 1);

        assert_eq!(dag.get_head_period(), Some(3));
    }

    #[test]
    fn test_get_head_period_node_no_includes_period() {
        let mut dag = Graph::<NodeData, i32>::new();
        dag.add_node(create_node(0, "weight", 3));

        assert_eq!(dag.get_head_period(), None);
    }

    #[test]
    fn test_get_all_periods_normal() {
        let mut dag = Graph::<NodeData, i32>::new();
        let n0 = dag.add_node(create_node(0, "period", 3));
        let n1 = dag.add_node(create_node(0, "period", 4));

        dag.add_edge(n0, n1, 1);

        let mut expected_period_map = HashMap::new();
        expected_period_map.insert(n0, 3);
        expected_period_map.insert(n1, 4);
        assert_eq!(dag.get_all_periods(), Some(expected_period_map));
    }

    #[test]
    fn test_get_all_periods_node_no_includes_period() {
        let mut dag = Graph::<NodeData, i32>::new();
        dag.add_node(create_node(0, "execution_time", 3));

        assert_eq!(dag.get_all_periods(), None);
    }

    #[test]
    fn test_get_offset_normal() {
        let mut dag = Graph::<NodeData, i32>::new();
        dag.add_node(create_node(0, "offset", 3));

        assert_eq!(dag.get_head_offset(), 3);
    }

    #[test]
    fn test_get_offset_multiple() {
        let mut dag = Graph::<NodeData, i32>::new();
        dag.add_node(create_node(0, "offset", 3));
        dag.add_node(create_node(1, "offset", 2));

        assert_eq!(dag.get_head_offset(), 3);
    }

    #[test]
    fn test_get_offset_no_exist() {
        let dag = Graph::<NodeData, i32>::new();

        assert_eq!(dag.get_head_offset(), 0);
    }

    #[test]
    fn test_get_pre_nodes_normal() {
        let mut dag = Graph::<NodeData, i32>::new();
        let n0 = dag.add_node(create_node(0, "execution_time", 0));
        let n1 = dag.add_node(create_node(1, "execution_time", 0));
        let n2 = dag.add_node(create_node(2, "execution_time", 0));
        dag.add_edge(n1, n2, 1);
        dag.add_edge(n0, n2, 1);

        assert_eq!(dag.get_pre_nodes(n2), Some(vec![n0, n1]));
    }

    #[test]
    fn test_get_pre_nodes_single() {
        let mut dag = Graph::<NodeData, i32>::new();
        let n0 = dag.add_node(create_node(0, "execution_time", 0));
        let n1 = dag.add_node(create_node(1, "execution_time", 0));
        dag.add_edge(n0, n1, 1);

        assert_eq!(dag.get_pre_nodes(n1), Some(vec![n0]));
    }

    #[test]
    fn test_get_pre_nodes_no_exist_pre_nodes() {
        let mut dag = Graph::<NodeData, i32>::new();
        let n0 = dag.add_node(create_node(0, "execution_time", 0));

        assert_eq!(dag.get_pre_nodes(n0), None);
    }

    #[test]
    #[should_panic]
    fn test_get_pre_nodes_no_exist_target_node() {
        let dag = Graph::<NodeData, i32>::new();
        let invalid_node = NodeIndex::new(999);

        assert_eq!(dag.get_pre_nodes(invalid_node), None);
    }

    #[test]
    fn test_get_suc_nodes_normal() {
        let mut dag = Graph::<NodeData, i32>::new();
        let n0 = dag.add_node(create_node(0, "execution_time", 0));
        let n1 = dag.add_node(create_node(1, "execution_time", 0));
        let n2 = dag.add_node(create_node(2, "execution_time", 0));
        dag.add_edge(n0, n1, 1);
        dag.add_edge(n0, n2, 1);

        assert_eq!(dag.get_suc_nodes(n0), Some(vec![n2, n1]));
    }

    #[test]
    fn test_get_suc_nodes_single() {
        let mut dag = Graph::<NodeData, i32>::new();
        let n0 = dag.add_node(create_node(0, "execution_time", 0));
        let n1 = dag.add_node(create_node(1, "execution_time", 0));
        dag.add_edge(n0, n1, 1);

        assert_eq!(dag.get_suc_nodes(n0), Some(vec![n1]));
    }

    #[test]
    fn test_get_suc_nodes_no_exist_suc_nodes() {
        let mut dag = Graph::<NodeData, i32>::new();
        let n0 = dag.add_node(create_node(0, "execution_time", 0));

        assert_eq!(dag.get_suc_nodes(n0), None);
    }

    #[test]
    #[should_panic]
    fn test_get_suc_nodes_no_exist_target_node() {
        let dag = Graph::<NodeData, i32>::new();
        let invalid_node = NodeIndex::new(999);

        assert_eq!(dag.get_suc_nodes(invalid_node), None);
    }

    #[test]
    fn test_get_anc_nodes_normal() {
        let mut dag = Graph::<NodeData, i32>::new();
        let n0 = dag.add_node(create_node(0, "execution_time", 0));
        let n1 = dag.add_node(create_node(1, "execution_time", 0));
        let n2 = dag.add_node(create_node(2, "execution_time", 0));
        let n3 = dag.add_node(create_node(3, "execution_time", 0));
        dag.add_edge(n0, n1, 1);
        dag.add_edge(n2, n3, 1);
        dag.add_edge(n1, n3, 1);

        assert_eq!(dag.get_anc_nodes(n3), Some(vec![n1, n2, n0]));
    }

    #[test]
    fn test_get_anc_nodes_single() {
        let mut dag = Graph::<NodeData, i32>::new();
        let n0 = dag.add_node(create_node(0, "execution_time", 0));
        let n1 = dag.add_node(create_node(1, "execution_time", 0));
        dag.add_edge(n0, n1, 1);

        assert_eq!(dag.get_anc_nodes(n1), Some(vec![n0]));
    }

    #[test]
    fn test_get_anc_nodes_no_exist_anc_nodes() {
        let mut dag = Graph::<NodeData, i32>::new();
        let n0 = dag.add_node(create_node(0, "execution_time", 0));

        assert_eq!(dag.get_anc_nodes(n0), None);
    }

    #[test]
    #[should_panic]
    fn test_get_anc_nodes_no_exist_target_node() {
        let dag = Graph::<NodeData, i32>::new();
        let invalid_node = NodeIndex::new(999);

        assert_eq!(dag.get_anc_nodes(invalid_node), None);
    }

    #[test]
    fn test_get_des_nodes_normal() {
        let mut dag = Graph::<NodeData, i32>::new();
        let n0 = dag.add_node(create_node(0, "execution_time", 0));
        let n1 = dag.add_node(create_node(1, "execution_time", 0));
        let n2 = dag.add_node(create_node(2, "execution_time", 0));
        let n3 = dag.add_node(create_node(3, "execution_time", 0));
        dag.add_edge(n0, n1, 1);
        dag.add_edge(n0, n2, 1);
        dag.add_edge(n1, n3, 1);

        assert_eq!(dag.get_des_nodes(n0), Some(vec![n2, n1, n3]));
    }

    #[test]
    fn test_get_des_nodes_single() {
        let mut dag = Graph::<NodeData, i32>::new();
        let n0 = dag.add_node(create_node(0, "execution_time", 0));
        let n1 = dag.add_node(create_node(1, "execution_time", 0));
        dag.add_edge(n0, n1, 1);

        assert_eq!(dag.get_des_nodes(n0), Some(vec![n1]));
    }

    #[test]
    fn test_get_des_nodes_no_exist_des_nodes() {
        let mut dag = Graph::<NodeData, i32>::new();
        let n0 = dag.add_node(create_node(0, "execution_time", 0));

        assert_eq!(dag.get_des_nodes(n0), None);
    }

    #[test]
    #[should_panic]
    fn test_get_des_nodes_no_exist_target_node() {
        let dag = Graph::<NodeData, i32>::new();
        let invalid_node = NodeIndex::new(999);

        assert_eq!(dag.get_des_nodes(invalid_node), None);
    }

    #[test]
    fn get_parallel_process_nodes_normal() {
        let mut dag = Graph::<NodeData, i32>::new();
        let n0 = dag.add_node(create_node(0, "parallel_process", 0));
        let n1 = dag.add_node(create_node(1, "parallel_process", 0));
        let n2 = dag.add_node(create_node(2, "parallel_process", 0));
        let n3 = dag.add_node(create_node(3, "parallel_process", 0));
        dag.add_edge(n0, n1, 1);
        dag.add_edge(n0, n2, 1);
        dag.add_edge(n1, n3, 1);

        assert_eq!(dag.get_parallel_process_nodes(n2), Some(vec![n1, n3]));
        assert_eq!(dag.get_parallel_process_nodes(n3), Some(vec![n2]));
    }

    #[test]
    fn get_parallel_process_nodes_no_exist_parallel_process_nodes() {
        let mut dag = Graph::<NodeData, i32>::new();
        let n0 = dag.add_node(create_node(0, "parallel_process", 0));

        assert_eq!(dag.get_parallel_process_nodes(n0), None);
    }

    #[test]
    fn test_get_dag_id_normal() {
        let mut dag = Graph::<NodeData, i32>::new();
        dag.add_node(create_node(0, "dag_id", 0));
        assert_eq!(dag.get_dag_id(), 0);
    }

    #[test]
    #[should_panic]
    fn test_get_dag_id_no_exist_node() {
        let dag = Graph::<NodeData, i32>::new();
        dag.get_dag_id();
    }

    #[test]
    fn test_set_dag_id_normal() {
        let mut dag = Graph::<NodeData, i32>::new();
        dag.add_node(create_node(0, "execution_time", 0));
        dag.add_node(create_node(1, "execution_time", 0));
        dag.set_dag_id(0);

        for node_i in dag.node_indices() {
            assert_eq!(dag[node_i].params["dag_id"], 0);
        }
    }

    #[test]
    #[should_panic]
    fn test_set_dag_id_no_exist_node() {
        let mut dag = Graph::<NodeData, i32>::new();
        dag.set_dag_id(0);
    }

    #[test]
    fn test_add_node_with_id_consistency_normal() {
        let mut dag = Graph::<NodeData, i32>::new();

        let n0 = dag.add_node_with_id_consistency(create_node(0, "execution_time", 3));
        let n1 = dag.add_node_with_id_consistency(create_node(1, "execution_time", 3));

        assert_eq!(dag[n0].id, 0);
        assert_eq!(dag[n1].id, 1);
    }

    #[test]
    #[should_panic]
    fn test_add_node_with_id_consistency_id_duplication() {
        let mut dag = Graph::<NodeData, i32>::new();
        dag.add_node_with_id_consistency(create_node(0, "execution_time", 3));
        dag.add_node_with_id_consistency(create_node(0, "execution_time", 3));
    }

    #[test]
    fn test_is_node_ready_normal() {
        let mut dag = Graph::<NodeData, i32>::new();
        let n0 = dag.add_node(create_node(0, "execution_time", 0));
        let n1 = dag.add_node(create_node(1, "execution_time", 0));
        dag.add_edge(n0, n1, 1);

        assert!(dag.is_node_ready(n0));
        assert!(!dag.is_node_ready(n1));
        dag.add_param(n1, "pre_done_count", 1);
        assert!(dag.is_node_ready(n1));
    }

    #[test]
    fn increment_pre_done_count_normal() {
        let mut dag = Graph::<NodeData, i32>::new();
        let n0 = dag.add_node(create_node(0, "execution_time", 0));

        dag.increment_pre_done_count(n0);
        assert_eq!(dag[n0].params["pre_done_count"], 1);
        dag.increment_pre_done_count(n0);
        assert_eq!(dag[n0].params["pre_done_count"], 2);
    }
}<|MERGE_RESOLUTION|>--- conflicted
+++ resolved
@@ -280,10 +280,6 @@
     /// ```
     /// use petgraph::Graph;
     /// use std::collections::BTreeMap;
-<<<<<<< HEAD
-    /// use std::collections::HashMap;
-=======
->>>>>>> 14a3ee14
     /// use lib::graph_extension::NodeData;
     /// use lib::graph_extension::GraphExtension;
     ///
