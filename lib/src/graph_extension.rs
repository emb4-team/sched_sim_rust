use log::warn;
use petgraph::algo::toposort;
use petgraph::graph::{Graph, NodeIndex};
use petgraph::visit::EdgeRef;
use petgraph::Direction::{Incoming, Outgoing};
use std::collections::HashMap;
use std::collections::VecDeque;

const DUMMY_SOURCE_NODE_FLAG: i32 = -1;
const DUMMY_SINK_NODE_FLAG: i32 = -2;

/// custom node data structure for dag nodes (petgraph)
#[derive(Debug, Clone, PartialEq)]
pub struct NodeData {
    pub id: i32,
    pub params: HashMap<String, i32>,
}

impl NodeData {
    pub fn new(id: i32, params: HashMap<String, i32>) -> NodeData {
        NodeData { id, params }
    }
}

pub trait GraphExtension {
    fn add_param(&mut self, node_i: NodeIndex, key: &str, value: i32);
    fn update_param(&mut self, node_i: NodeIndex, key: &str, value: i32);
    fn add_dummy_source_node(&mut self) -> NodeIndex;
    fn add_dummy_sink_node(&mut self) -> NodeIndex;
    fn remove_dummy_source_node(&mut self);
    fn remove_dummy_sink_node(&mut self);
    fn remove_nodes(&mut self, node_indices: &[NodeIndex]);
    fn get_critical_path(&mut self) -> Vec<NodeIndex>;
    fn get_non_critical_nodes(&self, critical_path: &[NodeIndex]) -> Option<Vec<NodeIndex>>;
    fn get_source_nodes(&self) -> Vec<NodeIndex>;
    fn get_sink_nodes(&self) -> Vec<NodeIndex>;
    fn get_volume(&self) -> i32;
    fn get_total_wcet_from_nodes(&mut self, nodes: &[NodeIndex]) -> i32;
    fn get_end_to_end_deadline(&mut self) -> Option<i32>;
    fn get_head_period(&self) -> Option<i32>;
    fn get_all_periods(&self) -> Option<HashMap<NodeIndex, i32>>;
    fn get_head_offset(&self) -> i32;
    fn get_pre_nodes(&self, node_i: NodeIndex) -> Option<Vec<NodeIndex>>;
    fn get_suc_nodes(&self, node_i: NodeIndex) -> Option<Vec<NodeIndex>>;
    fn get_anc_nodes(&self, node_i: NodeIndex) -> Option<Vec<NodeIndex>>;
    fn get_des_nodes(&self, node_i: NodeIndex) -> Option<Vec<NodeIndex>>;
    fn get_parallel_process_nodes(&self, node_i: NodeIndex) -> Option<Vec<NodeIndex>>;
    fn get_dag_id(&self) -> usize;
    fn set_dag_id(&mut self, dag_id: usize);
    fn add_node_with_id_consistency(&mut self, node: NodeData) -> NodeIndex;
}

impl GraphExtension for Graph<NodeData, i32> {
    fn add_param(&mut self, node_i: NodeIndex, key: &str, value: i32) {
        let target_node = self.node_weight_mut(node_i).unwrap();
        if target_node.params.contains_key(key) {
            warn!("The key already exists. key: {}", key);
        } else {
            target_node.params.insert(key.to_string(), value);
        }
    }

    fn update_param(&mut self, node_i: NodeIndex, key: &str, value: i32) {
        let target_node = self.node_weight_mut(node_i).unwrap();
        if !target_node.params.contains_key(key) {
            warn!("The key no exists. key: {}", key);
        } else {
            target_node.params.insert(key.to_string(), value);
        }
    }

    fn add_dummy_source_node(&mut self) -> NodeIndex {
        if let Some(dummy_source_node) = self.node_indices().find(|&i| {
            self[i]
                .params
                .get("dummy")
                .map_or(false, |&v| v == DUMMY_SOURCE_NODE_FLAG)
        }) {
            panic!(
                "The dummy source node has already been added. NodeIndex: {:?}",
                dummy_source_node
            );
        }
        let source_nodes = self.get_source_nodes();
        let dummy_source_i = self.add_node(NodeData::new(
            self.node_count() as i32,
            HashMap::from([
                ("execution_time".to_string(), 0),
                ("dummy".to_string(), DUMMY_SOURCE_NODE_FLAG),
            ]),
        ));
        for source_i in source_nodes {
            self.add_edge(dummy_source_i, source_i, 0);
        }
        dummy_source_i
    }

    fn add_dummy_sink_node(&mut self) -> NodeIndex {
        if let Some(dummy_sink_node) = self.node_indices().find(|&i| {
            self[i]
                .params
                .get("dummy")
                .map_or(false, |&v| v == DUMMY_SINK_NODE_FLAG)
        }) {
            panic!(
                "The dummy sink node has already been added. NodeIndex: {:?}",
                dummy_sink_node
            );
        }
        let sink_nodes = self.get_sink_nodes();
        let dummy_sink_i = self.add_node(NodeData::new(
            self.node_count() as i32,
            HashMap::from([
                ("execution_time".to_string(), 0),
                ("dummy".to_string(), DUMMY_SINK_NODE_FLAG),
            ]),
        ));
        for sink_i in sink_nodes {
            self.add_edge(sink_i, dummy_sink_i, 0);
        }
        dummy_sink_i
    }

    fn remove_dummy_source_node(&mut self) {
        if let Some(dummy_source_node) = self.node_indices().find(|&i| {
            self[i]
                .params
                .get("dummy")
                .map_or(false, |&v| v == DUMMY_SOURCE_NODE_FLAG)
        }) {
            self.remove_node(dummy_source_node);
        } else {
            panic!("The dummy source node does not exist.");
        }
    }

    fn remove_dummy_sink_node(&mut self) {
        if let Some(dummy_sink_node) = self.node_indices().find(|&i| {
            self[i]
                .params
                .get("dummy")
                .map_or(false, |&v| v == DUMMY_SINK_NODE_FLAG)
        }) {
            self.remove_node(dummy_sink_node);
        } else {
            panic!("The dummy sink node does not exist.");
        }
    }

    fn remove_nodes(&mut self, node_indices: &[NodeIndex]) {
        for node_i in node_indices.iter().rev() {
            self.remove_node(*node_i);
        }
    }
    /// Returns the critical path of a DAG
    /// Multiple critical paths are obtained using Breadth-First Search, BFS
    ///
    /// # Arguments
    ///
    /// * `dag` - dag object. each node contains execution time information.
    ///
    /// # Returns
    ///
    /// * `critical path` -containing the nodes in the critical path. Multiple critical paths may exist. so the return value is a vector of vectors.
    ///
    /// # Example
    ///
    /// ```
    /// use petgraph::Graph;
    /// use std::collections::HashMap;
    /// use lib::graph_extension::NodeData;
    /// use lib::graph_extension::GraphExtension;
    ///
    /// let mut dag = Graph::<NodeData, i32>::new();
    /// let mut params = HashMap::new();
    /// params.insert("execution_time".to_string(), 1);
    /// let n0 = dag.add_node(NodeData { id: 0, params: params.clone() });
    /// let n1 = dag.add_node(NodeData { id: 1, params: params });
    /// dag.add_edge(n0, n1, 1);
    /// let critical_path = dag.get_critical_path();
    /// println!("The critical path is: {:?}", critical_path);
    /// ```
    fn get_critical_path(&mut self) -> Vec<NodeIndex> {
        /// Calculate the earliest start times for each node in the DAG.
        fn calculate_earliest_start_times(dag: &mut Graph<NodeData, i32>) -> Vec<i32> {
            let sorted_nodes = toposort(&*dag, None).unwrap();
            let mut earliest_start_times = vec![0; dag.node_count()];

            for node in sorted_nodes.iter() {
                let max_earliest_start_time = dag
                    .edges_directed(*node, Incoming)
                    .map(|edge| {
                        let source_node = edge.source();
                        let exe_time = dag[source_node].params["execution_time"];
                        earliest_start_times[source_node.index()] + exe_time
                    })
                    .max_by(|a, b| a.partial_cmp(b).unwrap())
                    .unwrap_or(0);

                earliest_start_times[node.index()] = max_earliest_start_time;
            }
            assert!(
                !earliest_start_times.iter().any(|&time| time < 0),
                "The earliest start times should be non-negative."
            );
            earliest_start_times
        }

        /// Calculate the latest start times for each node in the DAG.
        fn calculate_latest_start_times(dag: &mut Graph<NodeData, i32>) -> Vec<i32> {
            let earliest_start_times = calculate_earliest_start_times(dag);
            let sorted_nodes = toposort(&*dag, None).unwrap();
            let node_count = dag.node_count();
            let mut latest_start_times = vec![i32::MAX; node_count];
            let sink_node_index = dag.get_sink_nodes();
            latest_start_times[sink_node_index[0].index()] =
                earliest_start_times[sink_node_index[0].index()];

            for &node in sorted_nodes.iter().rev() {
                let min_latest_start_time = dag
                    .edges_directed(node, Outgoing)
                    .map(|edge| {
                        let target_node = edge.target();
                        let pre_exe_time = dag[node].params["execution_time"];
                        latest_start_times[target_node.index()] - pre_exe_time
                    })
                    .min_by(|a, b| a.partial_cmp(b).unwrap())
                    .unwrap_or(earliest_start_times[sink_node_index[0].index()]);

                latest_start_times[node.index()] = min_latest_start_time;
            }
            assert!(
                !latest_start_times.iter().any(|&time| time < 0),
                "The latest start times should be non-negative."
            );
            latest_start_times
        }

        self.add_dummy_sink_node();
        let start_node = self.add_dummy_source_node();
        let earliest_start_times = calculate_earliest_start_times(self);
        let latest_start_times = calculate_latest_start_times(self);
        let mut path_search_queue = VecDeque::new();
        path_search_queue.push_back((start_node, vec![start_node]));
        let mut critical_path = Vec::new();

        while let Some((node, mut current_critical_path)) = path_search_queue.pop_front() {
            let outgoing_edges: Vec<_> = self.edges_directed(node, Outgoing).collect();

            if outgoing_edges.is_empty() {
                current_critical_path.pop(); // Remove the dummy sink node
                current_critical_path.remove(0); // Remove the dummy source node
                critical_path.push(current_critical_path);
            } else {
                for edge in outgoing_edges {
                    let target_node = edge.target();
                    if earliest_start_times[target_node.index()]
                        == latest_start_times[target_node.index()]
                    {
                        let mut new_critical_path = current_critical_path.clone();
                        new_critical_path.push(target_node);
                        path_search_queue.push_back((target_node, new_critical_path));
                    }
                }
            }
        }

        self.remove_dummy_source_node();
        self.remove_dummy_sink_node();
        if critical_path.len() > 1 {
            warn!("There are more than one critical paths.");
        }
        critical_path[0].clone()
    }

    fn get_non_critical_nodes(&self, critical_path: &[NodeIndex]) -> Option<Vec<NodeIndex>> {
        let mut no_critical_path_nodes = Vec::new();
        for node in self.node_indices() {
            if !critical_path.contains(&node) {
                no_critical_path_nodes.push(node);
            }
        }

        if no_critical_path_nodes.is_empty() {
            None
        } else {
            Some(no_critical_path_nodes)
        }
    }

    fn get_source_nodes(&self) -> Vec<NodeIndex> {
        self.node_indices()
            .filter(|&i| self.edges_directed(i, Incoming).next().is_none())
            .collect::<Vec<_>>()
    }

    fn get_sink_nodes(&self) -> Vec<NodeIndex> {
        self.node_indices()
            .filter(|&i| self.edges_directed(i, Outgoing).next().is_none())
            .collect::<Vec<_>>()
    }

    fn get_volume(&self) -> i32 {
        self.node_indices()
            .map(|node| {
                *self[node]
                    .params
                    .get("execution_time")
                    .unwrap_or_else(|| panic!("execution_time not found"))
            })
            .sum()
    }

    fn get_total_wcet_from_nodes(&mut self, nodes: &[NodeIndex]) -> i32 {
        nodes
            .iter()
            .map(|node| {
                self[*node]
                    .params
                    .get("execution_time")
                    .unwrap_or_else(|| panic!("execution_time not found"))
            })
            .sum()
    }

    fn get_end_to_end_deadline(&mut self) -> Option<i32> {
        self.node_indices()
            .find_map(|i| match self[i].params.get("end_to_end_deadline") {
                Some(end_to_end_deadline) => Some(*end_to_end_deadline),
                None => {
                    warn!("The end-to-end deadline does not exist.");
                    None
                }
            })
    }

    fn get_head_period(&self) -> Option<i32> {
        let source_nodes = self.get_source_nodes();
        let periods: Vec<&i32> = source_nodes
            .iter()
            .filter_map(|&node_i| self[node_i].params.get("period"))
            .collect();

        if source_nodes.len() > 1 {
            warn!("Multiple source nodes found.");
        }
        if periods.len() > 1 {
            warn!("Multiple periods found. The first period is used.");
        }
        if periods.is_empty() {
            warn!("No period found.");
            return None;
        }
        Some(*periods[0])
    }

    fn get_all_periods(&self) -> Option<HashMap<NodeIndex, i32>> {
        let mut period_map = HashMap::new();
        for node in self.node_indices() {
            if let Some(period) = self[node].params.get("period") {
                period_map.insert(node, *period);
            }
        }
        if period_map.is_empty() {
            None
        } else {
            Some(period_map)
        }
    }

    fn get_head_offset(&self) -> i32 {
        let source_nodes = self.get_source_nodes();
        let offsets: Vec<&i32> = source_nodes
            .iter()
            .filter_map(|&node_i| self[node_i].params.get("offset"))
            .collect();
        if source_nodes.len() > 1 {
            warn!("Multiple source nodes found.");
        }
        if offsets.len() > 1 {
            warn!("Multiple offsets found. The first offset is used.");
        }
        if offsets.is_empty() {
            warn!("No offset found. 0 is used");
            0
        } else {
            *offsets[0]
        }
    }

    fn get_pre_nodes(&self, node_i: NodeIndex) -> Option<Vec<NodeIndex>> {
        //Since node indices are sequentially numbered, this is used to determine whether a node exists or not.
        if node_i.index() < self.node_count() {
            let pre_nodes = self
                .edges_directed(node_i, Incoming)
                .map(|edge| edge.source())
                .collect::<Vec<_>>();

            if pre_nodes.is_empty() {
                None
            } else {
                Some(pre_nodes)
            }
        } else {
            panic!("Node {:?} does not exist!", node_i);
        }
    }

    fn get_suc_nodes(&self, node_i: NodeIndex) -> Option<Vec<NodeIndex>> {
        //Since node indices are sequentially numbered, this is used to determine whether a node exists or not.
        if node_i.index() < self.node_count() {
            let suc_nodes = self
                .edges_directed(node_i, Outgoing)
                .map(|edge| edge.target())
                .collect::<Vec<_>>();

            if suc_nodes.is_empty() {
                None
            } else {
                Some(suc_nodes)
            }
        } else {
            panic!("Node {:?} does not exist!", node_i);
        }
    }

    fn get_anc_nodes(&self, node_i: NodeIndex) -> Option<Vec<NodeIndex>> {
        let mut anc_nodes = Vec::new();
        let mut search_queue = VecDeque::new();
        search_queue.push_back(node_i);

        while let Some(node) = search_queue.pop_front() {
            //If the target node does not exist, get_pre_node causes panic!
            for pre_node in self.get_pre_nodes(node).unwrap_or_default() {
                if !anc_nodes.contains(&pre_node) {
                    anc_nodes.push(pre_node);
                    search_queue.push_back(pre_node);
                }
            }
        }
        Some(anc_nodes).filter(|anc| !anc.is_empty())
    }

    fn get_des_nodes(&self, node_i: NodeIndex) -> Option<Vec<NodeIndex>> {
        let mut des_nodes = Vec::new();
        let mut search_queue = VecDeque::new();
        search_queue.push_back(node_i);

        while let Some(node) = search_queue.pop_front() {
            //If the target node does not exist, get_suc_node causes panic!
            for suc_node in self.get_suc_nodes(node).unwrap_or_default() {
                if !des_nodes.contains(&suc_node) {
                    des_nodes.push(suc_node);
                    search_queue.push_back(suc_node);
                }
            }
        }
        Some(des_nodes).filter(|des| !des.is_empty())
    }

    fn get_parallel_process_nodes(&self, node_i: NodeIndex) -> Option<Vec<NodeIndex>> {
        let parallel_process_nodes: Vec<_> = self
            .node_indices()
            .filter(|&node| {
                node != node_i
                    && !self
                        .get_anc_nodes(node)
                        .unwrap_or_default()
                        .contains(&node_i)
                    && !self
                        .get_des_nodes(node)
                        .unwrap_or_default()
                        .contains(&node_i)
            })
            .collect();

        if parallel_process_nodes.is_empty() {
            None
        } else {
            Some(parallel_process_nodes)
        }
    }

    fn get_dag_id(&self) -> usize {
<<<<<<< HEAD
=======
        if self.node_indices().count() == 0 {
            panic!("Error: dag_id does not exist. Please use set_dag_id(dag_id: usize)");
        }
>>>>>>> a4bf5f87
        self[NodeIndex::new(0)].params["dag_id"] as usize
    }

    fn set_dag_id(&mut self, dag_id: usize) {
<<<<<<< HEAD
        self.add_param(NodeIndex::new(0), "dag_id", dag_id as i32);
=======
        if self.node_indices().count() == 0 {
            panic!("No node found.");
        }
        for node_i in self.node_indices() {
            self.add_param(node_i, "dag_id", dag_id as i32);
        }
>>>>>>> a4bf5f87
    }

    fn add_node_with_id_consistency(&mut self, node: NodeData) -> NodeIndex {
        let node_index = self.add_node(node);

        assert_eq!(
            node_index.index() as i32,
            self[node_index].id,
            "The add node id is different from NodeIndex."
        );

        node_index
    }
}

#[cfg(test)]
mod tests {
    use super::*;

    fn create_node(id: i32, key: &str, value: i32) -> NodeData {
        let mut params = HashMap::new();
        params.insert(key.to_string(), value);
        NodeData { id, params }
    }

    #[test]
    fn test_add_param_normal() {
        let mut dag = Graph::<NodeData, i32>::new();
        let n0 = dag.add_node(create_node(0, "execution_time", 0));
        dag.add_param(n0, "test", 1);
        assert_eq!(dag[n0].params.get("test").unwrap(), &1);
        assert_eq!(dag[n0].params.get("execution_time").unwrap(), &0);
    }

    #[test]
    fn test_add_param_duplicate() {
        let mut dag = Graph::<NodeData, i32>::new();
        let n0 = dag.add_node(create_node(0, "execution_time", 0));
        assert_eq!(dag[n0].params.get("execution_time").unwrap(), &0);
        dag.add_param(n0, "execution_time", 1);
        assert_eq!(dag[n0].params.get("execution_time").unwrap(), &0);
    }

    #[test]
    fn test_update_param_normal() {
        let mut dag = Graph::<NodeData, i32>::new();
        let n0 = dag.add_node(create_node(0, "execution_time", 0));
        assert_eq!(dag[n0].params.get("execution_time").unwrap(), &0);
        dag.update_param(n0, "execution_time", 1);
        assert_eq!(dag[n0].params.get("execution_time").unwrap(), &1);
    }
    #[test]
    fn test_update_params_no_exist_params() {
        let mut dag = Graph::<NodeData, i32>::new();
        let n0 = dag.add_node(create_node(0, "execution_time", 0));
        dag.update_param(n0, "test", 1);
        assert_eq!(dag[n0].params.get("test"), None);
        assert_eq!(dag[n0].params.get("execution_time").unwrap(), &0);
    }

    #[test]
    fn test_get_critical_path_single() {
        let mut dag = Graph::<NodeData, i32>::new();
        let n0 = dag.add_node(create_node(0, "execution_time", 4));
        let n1 = dag.add_node(create_node(1, "execution_time", 7));
        let n2 = dag.add_node(create_node(2, "execution_time", 55));
        let n3 = dag.add_node(create_node(3, "execution_time", 36));
        let n4 = dag.add_node(create_node(4, "execution_time", 54));
        dag.add_edge(n0, n1, 1);
        dag.add_edge(n0, n2, 1);
        dag.add_edge(n1, n3, 1);
        dag.add_edge(n2, n4, 1);

        let critical_path = dag.get_critical_path();
        assert_eq!(critical_path.len(), 3);

        assert_eq!(critical_path, &[n0, n2, n4]);
    }

    #[test]
    fn test_get_non_critical_nodes_when_critical_path_single() {
        let mut dag = Graph::<NodeData, i32>::new();
        let n0 = dag.add_node(create_node(0, "execution_time", 4));
        let n1 = dag.add_node(create_node(1, "execution_time", 7));
        let n2 = dag.add_node(create_node(2, "execution_time", 55));
        let n3 = dag.add_node(create_node(3, "execution_time", 36));
        let n4 = dag.add_node(create_node(4, "execution_time", 54));
        dag.add_edge(n0, n1, 1);
        dag.add_edge(n0, n2, 1);
        dag.add_edge(n1, n3, 1);
        dag.add_edge(n2, n4, 1);

        let critical_path = dag.get_critical_path();
        let no_critical_path_nodes = dag.get_non_critical_nodes(&critical_path).unwrap();
        assert_eq!(no_critical_path_nodes.len(), 2);

        assert_eq!(no_critical_path_nodes, &[n1, n3]);
    }

    #[test]
    fn test_get_non_critical_nodes_no_exist() {
        let mut dag = Graph::<NodeData, i32>::new();
        let critical_path = dag.get_critical_path();
        let no_critical_path_nodes = dag.get_non_critical_nodes(&critical_path);
        assert_eq!(no_critical_path_nodes, None);
    }

    #[test]
    fn test_remove_dummy_node_check_whether_connected_edges_removed() {
        let mut dag = Graph::<NodeData, i32>::new();
        let n0 = dag.add_node(create_node(0, "execution_time", 3));
        let n1 = dag.add_node(create_node(1, "execution_time", 6));
        let n2 = dag.add_node(create_node(2, "execution_time", 45));
        dag.add_edge(n0, n1, 1);
        dag.add_edge(n0, n2, 1);

        dag.add_dummy_source_node();
        dag.add_dummy_sink_node();
        assert_eq!(dag.edge_count(), 5);
        dag.remove_dummy_source_node();
        assert_eq!(dag.edge_count(), 4);
        dag.remove_dummy_sink_node();
        assert_eq!(dag.edge_count(), 2);
    }

    #[test]
    #[should_panic]
    fn test_remove_dummy_node_no_exist() {
        let mut dag = Graph::<NodeData, i32>::new();
        let n0 = dag.add_node(create_node(0, "execution_time", 0));
        let n1 = dag.add_node(create_node(1, "execution_time", 0));
        let n2 = dag.add_node(create_node(2, "execution_time", 0));
        dag.add_edge(n0, n1, 1);
        dag.add_edge(n0, n2, 1);

        dag.remove_dummy_source_node();
        dag.remove_dummy_sink_node();
    }

    #[test]
    fn test_remove_nodes_normal() {
        let mut dag = Graph::<NodeData, i32>::new();
        let n0 = dag.add_node(create_node(0, "execution_time", 3));
        let n1 = dag.add_node(create_node(1, "execution_time", 6));
        let n2 = dag.add_node(create_node(2, "execution_time", 45));
        dag.add_edge(n0, n1, 1);
        dag.add_edge(n0, n2, 1);

        dag.remove_nodes(&[n1, n2]);
        assert_eq!(dag.node_count(), 1);
        assert_eq!(dag.edge_count(), 0);
        assert_eq!(dag[n0].id, 0);

        fn contains(dag: &Graph<NodeData, i32>, node: NodeIndex) -> bool {
            dag.node_indices().any(|i| i == node)
        }

        assert!(!contains(&dag, n1));
        assert!(!contains(&dag, n2));
    }

    #[test]
    #[should_panic]
    fn test_add_dummy_node_duplication() {
        let mut dag = Graph::<NodeData, i32>::new();
        let n0 = dag.add_node(create_node(0, "execution_time", 3));
        let n1 = dag.add_node(create_node(1, "execution_time", 6));
        let n2 = dag.add_node(create_node(2, "execution_time", 45));
        dag.add_edge(n0, n1, 1);
        dag.add_edge(n0, n2, 1);

        dag.add_dummy_source_node();
        dag.add_dummy_source_node();
        dag.add_dummy_sink_node();
        dag.add_dummy_sink_node();
    }

    #[test]
    fn test_get_source_nodes_normal() {
        let mut dag = Graph::<NodeData, i32>::new();
        let n0 = dag.add_node(create_node(0, "execution_time", 0));
        let n1 = dag.add_node(create_node(1, "execution_time", 0));
        let n2 = dag.add_node(create_node(2, "execution_time", 0));
        assert_eq!(
            dag.get_source_nodes(),
            vec![NodeIndex::new(0), NodeIndex::new(1), NodeIndex::new(2),]
        );
        dag.add_edge(n0, n1, 1);
        dag.add_edge(n0, n2, 1);
        assert_eq!(dag.get_source_nodes(), vec![NodeIndex::new(0)]);
    }

    #[test]
    fn test_get_source_nodes_dummy_node() {
        let mut dag = Graph::<NodeData, i32>::new();
        let n0 = dag.add_node(create_node(0, "execution_time", 0));
        let n1 = dag.add_node(create_node(1, "execution_time", 0));
        let n2 = dag.add_node(create_node(2, "execution_time", 0));
        dag.add_edge(n0, n1, 1);
        dag.add_edge(n0, n2, 1);

        dag.add_dummy_source_node();
        assert_eq!(dag.get_source_nodes(), vec![NodeIndex::new(3)]);
    }

    #[test]
    fn test_get_sink_nodes_normal() {
        let mut dag = Graph::<NodeData, i32>::new();
        let n0 = dag.add_node(create_node(0, "execution_time", 0));
        let n1 = dag.add_node(create_node(1, "execution_time", 0));
        let n2 = dag.add_node(create_node(2, "execution_time", 0));
        assert_eq!(
            dag.get_sink_nodes(),
            vec![NodeIndex::new(0), NodeIndex::new(1), NodeIndex::new(2)]
        );
        dag.add_edge(n0, n1, 1);
        dag.add_edge(n0, n2, 1);
        assert_eq!(
            dag.get_sink_nodes(),
            vec![NodeIndex::new(1), NodeIndex::new(2)]
        );
    }

    #[test]
    fn test_get_sink_nodes_dummy_node() {
        let mut dag = Graph::<NodeData, i32>::new();
        let n0 = dag.add_node(create_node(0, "execution_time", 0));
        let n1 = dag.add_node(create_node(1, "execution_time", 0));
        let n2 = dag.add_node(create_node(2, "execution_time", 0));
        dag.add_edge(n0, n1, 1);
        dag.add_edge(n0, n2, 1);

        dag.add_dummy_sink_node();
        assert_eq!(dag.get_sink_nodes(), vec![NodeIndex::new(3)]);
    }

    #[test]
    fn test_add_dummy_node_integrity_for_id_and_node_index() {
        let mut dag = Graph::<NodeData, i32>::new();
        let n0 = dag.add_node(create_node(0, "execution_time", 0));
        let n1 = dag.add_node(create_node(1, "execution_time", 0));
        let n2 = dag.add_node(create_node(2, "execution_time", 0));
        dag.add_edge(n0, n1, 1);
        dag.add_edge(n0, n2, 1);

        let source_index = dag.add_dummy_source_node();
        let sink_index = dag.add_dummy_sink_node();

        assert!(dag[source_index].id == source_index.index() as i32);
        assert!(dag[sink_index].id == sink_index.index() as i32);
    }

    #[test]
    fn test_get_volume_normal() {
        let mut dag = Graph::<NodeData, i32>::new();
        let n0 = dag.add_node(create_node(0, "execution_time", 3));
        let n1 = dag.add_node(create_node(1, "execution_time", 6));
        let n2 = dag.add_node(create_node(2, "execution_time", 5));
        dag.add_edge(n0, n1, 1);
        dag.add_edge(n0, n2, 1);

        assert_eq!(dag.get_volume(), 14);
    }

    #[test]
    #[should_panic]
    fn test_get_volume_node_no_includes_execution_time() {
        let mut dag = Graph::<NodeData, i32>::new();
        dag.add_node(create_node(0, "weight", 3));

        dag.get_volume();
    }

    #[test]
    fn test_get_total_wcet_from_nodes_any_given_nodes() {
        let mut dag = Graph::<NodeData, i32>::new();
        let n0 = dag.add_node(create_node(0, "execution_time", 4));
        let n1 = dag.add_node(create_node(1, "execution_time", 7));
        let n2 = dag.add_node(create_node(2, "execution_time", 55));

        dag.add_edge(n0, n1, 1);
        dag.add_edge(n0, n2, 1);

        let nodes0 = vec![n0, n1];
        let nodes1 = vec![n0, n2];

        assert_eq!(dag.get_total_wcet_from_nodes(&nodes0), 11);
        assert_eq!(dag.get_total_wcet_from_nodes(&nodes1), 59);
    }

    #[test]
    fn test_get_total_wcet_from_nodes_given_one_node() {
        let mut dag = Graph::<NodeData, i32>::new();
        let n0 = dag.add_node(create_node(0, "execution_time", 4));
        let nodes0 = vec![n0];

        assert_eq!(dag.get_total_wcet_from_nodes(&nodes0), 4);
    }

    #[test]
    #[should_panic]
    fn test_get_total_wcet_from_nodes_node_no_includes_execution_time() {
        let mut dag = Graph::<NodeData, i32>::new();
        let n0 = dag.add_node(create_node(0, "weight", 3));

        let nodes = vec![n0];
        dag.get_total_wcet_from_nodes(&nodes);
    }

    #[test]
    fn test_get_end_to_end_deadline_normal() {
        let mut dag = Graph::<NodeData, i32>::new();
        let n0 = dag.add_node(create_node(0, "execution_time", 3));
        let n1 = dag.add_node(NodeData {
            id: 1,
            params: {
                let mut params = HashMap::new();
                params.insert("execution_time".to_string(), 11);
                params.insert("end_to_end_deadline".to_string(), 25);
                params
            },
        });

        dag.add_edge(n0, n1, 1);

        assert_eq!(dag.get_end_to_end_deadline(), Some(25));
    }

    #[test]
    fn test_get_end_to_end_deadline_node_no_includes_end_to_end_deadline() {
        let mut dag = Graph::<NodeData, i32>::new();
        dag.add_node(create_node(0, "execution_time", 3));

        assert_eq!(dag.get_end_to_end_deadline(), None);
    }

    #[test]
    fn test_get_head_period_normal() {
        let mut dag = Graph::<NodeData, i32>::new();
        let n0 = dag.add_node(create_node(0, "period", 3));
        let n1 = dag.add_node(create_node(0, "period", 4));

        dag.add_edge(n0, n1, 1);

        assert_eq!(dag.get_head_period(), Some(3));
    }

    #[test]
    fn test_get_head_period_node_no_includes_period() {
        let mut dag = Graph::<NodeData, i32>::new();
        dag.add_node(create_node(0, "weight", 3));

        assert_eq!(dag.get_head_period(), None);
    }

    #[test]
    fn test_get_all_periods_normal() {
        let mut dag = Graph::<NodeData, i32>::new();
        let n0 = dag.add_node(create_node(0, "period", 3));
        let n1 = dag.add_node(create_node(0, "period", 4));

        dag.add_edge(n0, n1, 1);

        let mut expected_period_map = HashMap::new();
        expected_period_map.insert(n0, 3);
        expected_period_map.insert(n1, 4);
        assert_eq!(dag.get_all_periods(), Some(expected_period_map));
    }

    #[test]
    fn test_get_all_periods_node_no_includes_period() {
        let mut dag = Graph::<NodeData, i32>::new();
        dag.add_node(create_node(0, "execution_time", 3));

        assert_eq!(dag.get_all_periods(), None);
    }

    #[test]
    fn test_get_offset_normal() {
        let mut dag = Graph::<NodeData, i32>::new();
        dag.add_node(create_node(0, "offset", 3));

        assert_eq!(dag.get_head_offset(), 3);
    }

    #[test]
    fn test_get_offset_multiple() {
        let mut dag = Graph::<NodeData, i32>::new();
        dag.add_node(create_node(0, "offset", 3));
        dag.add_node(create_node(1, "offset", 2));

        assert_eq!(dag.get_head_offset(), 3);
    }

    #[test]
    fn test_get_offset_no_exist() {
        let dag = Graph::<NodeData, i32>::new();

        assert_eq!(dag.get_head_offset(), 0);
    }

    #[test]
    fn test_get_pre_nodes_normal() {
        let mut dag = Graph::<NodeData, i32>::new();
        let n0 = dag.add_node(create_node(0, "execution_time", 0));
        let n1 = dag.add_node(create_node(1, "execution_time", 0));
        let n2 = dag.add_node(create_node(2, "execution_time", 0));
        dag.add_edge(n1, n2, 1);
        dag.add_edge(n0, n2, 1);

        assert_eq!(dag.get_pre_nodes(n2), Some(vec![n0, n1]));
    }

    #[test]
    fn test_get_pre_nodes_single() {
        let mut dag = Graph::<NodeData, i32>::new();
        let n0 = dag.add_node(create_node(0, "execution_time", 0));
        let n1 = dag.add_node(create_node(1, "execution_time", 0));
        dag.add_edge(n0, n1, 1);

        assert_eq!(dag.get_pre_nodes(n1), Some(vec![n0]));
    }

    #[test]
    fn test_get_pre_nodes_no_exist_pre_nodes() {
        let mut dag = Graph::<NodeData, i32>::new();
        let n0 = dag.add_node(create_node(0, "execution_time", 0));

        assert_eq!(dag.get_pre_nodes(n0), None);
    }

    #[test]
    #[should_panic]
    fn test_get_pre_nodes_no_exist_target_node() {
        let dag = Graph::<NodeData, i32>::new();
        let invalid_node = NodeIndex::new(999);

        assert_eq!(dag.get_pre_nodes(invalid_node), None);
    }

    #[test]
    fn test_get_suc_nodes_normal() {
        let mut dag = Graph::<NodeData, i32>::new();
        let n0 = dag.add_node(create_node(0, "execution_time", 0));
        let n1 = dag.add_node(create_node(1, "execution_time", 0));
        let n2 = dag.add_node(create_node(2, "execution_time", 0));
        dag.add_edge(n0, n1, 1);
        dag.add_edge(n0, n2, 1);

        assert_eq!(dag.get_suc_nodes(n0), Some(vec![n2, n1]));
    }

    #[test]
    fn test_get_suc_nodes_single() {
        let mut dag = Graph::<NodeData, i32>::new();
        let n0 = dag.add_node(create_node(0, "execution_time", 0));
        let n1 = dag.add_node(create_node(1, "execution_time", 0));
        dag.add_edge(n0, n1, 1);

        assert_eq!(dag.get_suc_nodes(n0), Some(vec![n1]));
    }

    #[test]
    fn test_get_suc_nodes_no_exist_suc_nodes() {
        let mut dag = Graph::<NodeData, i32>::new();
        let n0 = dag.add_node(create_node(0, "execution_time", 0));

        assert_eq!(dag.get_suc_nodes(n0), None);
    }

    #[test]
    #[should_panic]
    fn test_get_suc_nodes_no_exist_target_node() {
        let dag = Graph::<NodeData, i32>::new();
        let invalid_node = NodeIndex::new(999);

        assert_eq!(dag.get_suc_nodes(invalid_node), None);
    }

    #[test]
    fn test_get_anc_nodes_normal() {
        let mut dag = Graph::<NodeData, i32>::new();
        let n0 = dag.add_node(create_node(0, "execution_time", 0));
        let n1 = dag.add_node(create_node(1, "execution_time", 0));
        let n2 = dag.add_node(create_node(2, "execution_time", 0));
        let n3 = dag.add_node(create_node(3, "execution_time", 0));
        dag.add_edge(n0, n1, 1);
        dag.add_edge(n2, n3, 1);
        dag.add_edge(n1, n3, 1);

        assert_eq!(dag.get_anc_nodes(n3), Some(vec![n1, n2, n0]));
    }

    #[test]
    fn test_get_anc_nodes_single() {
        let mut dag = Graph::<NodeData, i32>::new();
        let n0 = dag.add_node(create_node(0, "execution_time", 0));
        let n1 = dag.add_node(create_node(1, "execution_time", 0));
        dag.add_edge(n0, n1, 1);

        assert_eq!(dag.get_anc_nodes(n1), Some(vec![n0]));
    }

    #[test]
    fn test_get_anc_nodes_no_exist_anc_nodes() {
        let mut dag = Graph::<NodeData, i32>::new();
        let n0 = dag.add_node(create_node(0, "execution_time", 0));

        assert_eq!(dag.get_anc_nodes(n0), None);
    }

    #[test]
    #[should_panic]
    fn test_get_anc_nodes_no_exist_target_node() {
        let dag = Graph::<NodeData, i32>::new();
        let invalid_node = NodeIndex::new(999);

        assert_eq!(dag.get_anc_nodes(invalid_node), None);
    }

    #[test]
    fn test_get_des_nodes_normal() {
        let mut dag = Graph::<NodeData, i32>::new();
        let n0 = dag.add_node(create_node(0, "execution_time", 0));
        let n1 = dag.add_node(create_node(1, "execution_time", 0));
        let n2 = dag.add_node(create_node(2, "execution_time", 0));
        let n3 = dag.add_node(create_node(3, "execution_time", 0));
        dag.add_edge(n0, n1, 1);
        dag.add_edge(n0, n2, 1);
        dag.add_edge(n1, n3, 1);

        assert_eq!(dag.get_des_nodes(n0), Some(vec![n2, n1, n3]));
    }

    #[test]
    fn test_get_des_nodes_single() {
        let mut dag = Graph::<NodeData, i32>::new();
        let n0 = dag.add_node(create_node(0, "execution_time", 0));
        let n1 = dag.add_node(create_node(1, "execution_time", 0));
        dag.add_edge(n0, n1, 1);

        assert_eq!(dag.get_des_nodes(n0), Some(vec![n1]));
    }

    #[test]
    fn test_get_des_nodes_no_exist_des_nodes() {
        let mut dag = Graph::<NodeData, i32>::new();
        let n0 = dag.add_node(create_node(0, "execution_time", 0));

        assert_eq!(dag.get_des_nodes(n0), None);
    }

    #[test]
    #[should_panic]
    fn test_get_des_nodes_no_exist_target_node() {
        let dag = Graph::<NodeData, i32>::new();
        let invalid_node = NodeIndex::new(999);

        assert_eq!(dag.get_des_nodes(invalid_node), None);
    }

    #[test]
    fn get_parallel_process_nodes_normal() {
        let mut dag = Graph::<NodeData, i32>::new();
        let n0 = dag.add_node(create_node(0, "parallel_process", 0));
        let n1 = dag.add_node(create_node(1, "parallel_process", 0));
        let n2 = dag.add_node(create_node(2, "parallel_process", 0));
        let n3 = dag.add_node(create_node(3, "parallel_process", 0));
        dag.add_edge(n0, n1, 1);
        dag.add_edge(n0, n2, 1);
        dag.add_edge(n1, n3, 1);

        assert_eq!(dag.get_parallel_process_nodes(n2), Some(vec![n1, n3]));
        assert_eq!(dag.get_parallel_process_nodes(n3), Some(vec![n2]));
    }

    #[test]
    fn get_parallel_process_nodes_no_exist_parallel_process_nodes() {
        let mut dag = Graph::<NodeData, i32>::new();
        let n0 = dag.add_node(create_node(0, "parallel_process", 0));

        assert_eq!(dag.get_parallel_process_nodes(n0), None);
    }

    #[test]
    fn test_get_dag_id_normal() {
        let mut dag = Graph::<NodeData, i32>::new();
        dag.add_node(create_node(0, "dag_id", 0));
        assert_eq!(dag.get_dag_id(), 0);
    }

    #[test]
    #[should_panic]
    fn test_get_dag_id_no_exist_node() {
        let dag = Graph::<NodeData, i32>::new();
        dag.get_dag_id();
    }

    #[test]
    fn test_set_dag_id_normal() {
        let mut dag = Graph::<NodeData, i32>::new();
        dag.add_node(create_node(0, "execution_time", 0));
        dag.add_node(create_node(1, "execution_time", 0));
        dag.set_dag_id(0);

        for node_i in dag.node_indices() {
            assert_eq!(dag[node_i].params["dag_id"], 0);
        }
    }

    #[test]
    #[should_panic]
    fn test_set_dag_id_no_exist_node() {
        let mut dag = Graph::<NodeData, i32>::new();
        dag.set_dag_id(0);
    }

    #[test]
    fn test_add_node_with_id_consistency_normal() {
        let mut dag = Graph::<NodeData, i32>::new();

        let n0 = dag.add_node_with_id_consistency(create_node(0, "execution_time", 3));
        let n1 = dag.add_node_with_id_consistency(create_node(1, "execution_time", 3));

        assert_eq!(dag[n0].id, 0);
        assert_eq!(dag[n1].id, 1);
    }

    #[test]
    #[should_panic]
    fn test_add_node_with_id_consistency_id_duplication() {
        let mut dag = Graph::<NodeData, i32>::new();
        dag.add_node_with_id_consistency(create_node(0, "execution_time", 3));
        dag.add_node_with_id_consistency(create_node(0, "execution_time", 3));
    }
}<|MERGE_RESOLUTION|>--- conflicted
+++ resolved
@@ -482,26 +482,19 @@
     }
 
     fn get_dag_id(&self) -> usize {
-<<<<<<< HEAD
-=======
         if self.node_indices().count() == 0 {
             panic!("Error: dag_id does not exist. Please use set_dag_id(dag_id: usize)");
         }
->>>>>>> a4bf5f87
         self[NodeIndex::new(0)].params["dag_id"] as usize
     }
 
     fn set_dag_id(&mut self, dag_id: usize) {
-<<<<<<< HEAD
-        self.add_param(NodeIndex::new(0), "dag_id", dag_id as i32);
-=======
         if self.node_indices().count() == 0 {
             panic!("No node found.");
         }
         for node_i in self.node_indices() {
             self.add_param(node_i, "dag_id", dag_id as i32);
         }
->>>>>>> a4bf5f87
     }
 
     fn add_node_with_id_consistency(&mut self, node: NodeData) -> NodeIndex {
