use log::warn;
use petgraph::algo::toposort;
use petgraph::graph::{Graph, NodeIndex};
use petgraph::visit::EdgeRef;
use petgraph::Direction::{Incoming, Outgoing};
use std::collections::HashMap;
use std::collections::VecDeque;
use std::f32;

const DUMMY_SOURCE_NODE_FLAG: f32 = -1.0;
const DUMMY_SINK_NODE_FLAG: f32 = -2.0;

/// custom node data structure for dag nodes (petgraph)
#[derive(Debug, Clone)]
pub struct NodeData {
    pub id: i32,
    pub params: HashMap<String, f32>,
}

impl NodeData {
    pub fn new(id: i32, params: &HashMap<String, f32>) -> NodeData {
        NodeData {
            id,
            params: params.clone(),
        }
    }
}

pub trait GraphExtension {
    fn add_dummy_source_node(&mut self) -> NodeIndex;
    fn add_dummy_sink_node(&mut self) -> NodeIndex;
    fn remove_dummy_source_node(&mut self);
    fn remove_dummy_sink_node(&mut self);
    fn get_critical_paths(&mut self) -> Vec<Vec<NodeIndex>>;
    fn get_source_nodes(&self) -> Vec<NodeIndex>;
    fn get_sink_nodes(&self) -> Vec<NodeIndex>;
    fn get_volume(&self) -> f32;
    fn get_total_wcet_from_nodes(&mut self, nodes: &[NodeIndex]) -> f32;
    fn get_end_to_end_deadline(&mut self) -> Option<f32>;
<<<<<<< HEAD
    fn add_node_check_duplicated_id(&mut self, node: NodeData) -> NodeIndex;
=======
    fn get_pre_nodes(&self, node_i: NodeIndex) -> Option<Vec<NodeIndex>>;
    fn get_suc_nodes(&self, node_i: NodeIndex) -> Option<Vec<NodeIndex>>;
    fn get_anc_nodes(&self, node_i: NodeIndex) -> Option<Vec<NodeIndex>>;
    fn get_des_nodes(&self, node_i: NodeIndex) -> Option<Vec<NodeIndex>>;
>>>>>>> bfb2575c
}

impl GraphExtension for Graph<NodeData, f32> {
    fn add_dummy_source_node(&mut self) -> NodeIndex {
        if let Some(dummy_source_node) = self.node_indices().find(|&i| {
            self[i]
                .params
                .get("dummy")
                .map_or(false, |&v| v == DUMMY_SOURCE_NODE_FLAG)
        }) {
            panic!(
                "The dummy source node has already been added. NodeIndex: {:?}",
                dummy_source_node
            );
        }
        let source_nodes = self.get_source_nodes();
        let dummy_source_i = self.add_node(NodeData::new(
            self.node_count() as i32,
            &HashMap::from([
                ("execution_time".to_string(), 0.0),
                ("dummy".to_string(), DUMMY_SOURCE_NODE_FLAG),
            ]),
        ));
        for source_i in source_nodes {
            self.add_edge(dummy_source_i, source_i, 0.0);
        }
        dummy_source_i
    }

    fn add_dummy_sink_node(&mut self) -> NodeIndex {
        if let Some(dummy_sink_node) = self.node_indices().find(|&i| {
            self[i]
                .params
                .get("dummy")
                .map_or(false, |&v| v == DUMMY_SINK_NODE_FLAG)
        }) {
            panic!(
                "The dummy sink node has already been added. NodeIndex: {:?}",
                dummy_sink_node
            );
        }
        let sink_nodes = self.get_sink_nodes();
        let dummy_sink_i = self.add_node(NodeData::new(
            self.node_count() as i32,
            &HashMap::from([
                ("execution_time".to_string(), 0.0),
                ("dummy".to_string(), DUMMY_SINK_NODE_FLAG),
            ]),
        ));
        for sink_i in sink_nodes {
            self.add_edge(sink_i, dummy_sink_i, 0.0);
        }
        dummy_sink_i
    }

    fn remove_dummy_source_node(&mut self) {
        if let Some(dummy_source_node) = self.node_indices().find(|&i| {
            self[i]
                .params
                .get("dummy")
                .map_or(false, |&v| v == DUMMY_SOURCE_NODE_FLAG)
        }) {
            self.remove_node(dummy_source_node);
        } else {
            panic!("The dummy source node does not exist.");
        }
    }

    fn remove_dummy_sink_node(&mut self) {
        if let Some(dummy_sink_node) = self.node_indices().find(|&i| {
            self[i]
                .params
                .get("dummy")
                .map_or(false, |&v| v == DUMMY_SINK_NODE_FLAG)
        }) {
            self.remove_node(dummy_sink_node);
        } else {
            panic!("The dummy sink node does not exist.");
        }
    }
    /// Returns the critical path of a DAG
    /// Multiple critical paths are obtained using Breadth-First Search, BFS
    ///
    /// # Arguments
    ///
    /// * `dag` - dag object. each node contains execution time information.
    ///
    /// # Returns
    ///
    /// * `critical path` -containing the nodes in the critical path. Multiple critical paths may exist. so the return value is a vector of vectors.
    ///
    /// # Example
    ///
    /// ```
    /// use petgraph::Graph;
    /// use std::collections::HashMap;
    /// use lib::graph_extension::NodeData;
    /// use lib::graph_extension::GraphExtension;
    ///
    /// let mut dag = Graph::<NodeData, f32>::new();
    /// let mut params = HashMap::new();
    /// params.insert("execution_time".to_string(), 1.0);
    /// let n0 = dag.add_node(NodeData { id: 0, params: params.clone() });
    /// let n1 = dag.add_node(NodeData { id: 1, params: params.clone() });
    /// dag.add_edge(n0, n1, 1.0);
    /// let critical_path = dag.get_critical_paths();
    /// println!("The critical path is: {:?}", critical_path);
    /// ```
    fn get_critical_paths(&mut self) -> Vec<Vec<NodeIndex>> {
        /// Calculate the earliest start times for each node in the DAG.
        fn calculate_earliest_start_times(dag: &mut Graph<NodeData, f32>) -> Vec<f32> {
            let sorted_nodes = toposort(&*dag, None).unwrap();
            let mut earliest_start_times = vec![0.0; dag.node_count()];

            for node in sorted_nodes.iter() {
                let max_earliest_start_time = dag
                    .edges_directed(*node, Incoming)
                    .map(|edge| {
                        let source_node = edge.source();
                        let exe_time = dag[source_node].params["execution_time"];
                        earliest_start_times[source_node.index()] + exe_time
                    })
                    .max_by(|a, b| a.partial_cmp(b).unwrap())
                    .unwrap_or(0.0);

                earliest_start_times[node.index()] = max_earliest_start_time;
            }
            assert!(
                !earliest_start_times.iter().any(|&time| time < 0.0),
                "The earliest start times should be non-negative."
            );
            earliest_start_times
        }

        /// Calculate the latest start times for each node in the DAG.
        fn calculate_latest_start_times(dag: &mut Graph<NodeData, f32>) -> Vec<f32> {
            let earliest_start_times = calculate_earliest_start_times(dag);
            let sorted_nodes = toposort(&*dag, None).unwrap();
            let node_count = dag.node_count();
            let mut latest_start_times = vec![f32::MAX; node_count];
            let sink_node_index = dag.get_sink_nodes();
            latest_start_times[sink_node_index[0].index()] =
                earliest_start_times[sink_node_index[0].index()];

            for &node in sorted_nodes.iter().rev() {
                let min_latest_start_time = dag
                    .edges_directed(node, Outgoing)
                    .map(|edge| {
                        let target_node = edge.target();
                        let pre_exe_time = dag[node].params["execution_time"];
                        latest_start_times[target_node.index()] - pre_exe_time
                    })
                    .min_by(|a, b| a.partial_cmp(b).unwrap())
                    .unwrap_or(earliest_start_times[sink_node_index[0].index()]);

                latest_start_times[node.index()] = min_latest_start_time;
            }
            assert!(
                !latest_start_times.iter().any(|&time| time < 0.0),
                "The latest start times should be non-negative."
            );
            latest_start_times
        }

        self.add_dummy_sink_node();
        let start_node = self.add_dummy_source_node();
        let earliest_start_times = calculate_earliest_start_times(self);
        let latest_start_times = calculate_latest_start_times(self);
        let mut critical_paths = Vec::new();
        let mut path_search_queue = VecDeque::new();
        path_search_queue.push_back((start_node, vec![start_node]));

        while let Some((node, mut critical_path)) = path_search_queue.pop_front() {
            let outgoing_edges = self.edges_directed(node, Outgoing);

            if outgoing_edges.clone().count() == 0 {
                critical_path.pop(); // Remove the dummy sink node
                critical_path.remove(0); // Remove the dummy source node
                critical_paths.push(critical_path);
            } else {
                for edge in outgoing_edges {
                    let target_node = edge.target();
                    if earliest_start_times[target_node.index()]
                        == latest_start_times[target_node.index()]
                    {
                        let mut current_critical_path = critical_path.clone();
                        current_critical_path.push(target_node);
                        path_search_queue.push_back((target_node, current_critical_path));
                    }
                }
            }
        }
        self.remove_dummy_source_node();
        self.remove_dummy_sink_node();
        critical_paths
    }

    fn get_source_nodes(&self) -> Vec<NodeIndex> {
        self.node_indices()
            .filter(|&i| self.edges_directed(i, Incoming).next().is_none())
            .collect::<Vec<_>>()
    }

    fn get_sink_nodes(&self) -> Vec<NodeIndex> {
        self.node_indices()
            .filter(|&i| self.edges_directed(i, Outgoing).next().is_none())
            .collect::<Vec<_>>()
    }

    fn get_volume(&self) -> f32 {
        self.node_indices()
            .map(|node| {
                *self[node]
                    .params
                    .get("execution_time")
                    .unwrap_or_else(|| panic!("execution_time not found"))
            })
            .sum()
    }

    fn get_total_wcet_from_nodes(&mut self, nodes: &[NodeIndex]) -> f32 {
        nodes
            .iter()
            .map(|node| {
                self[*node]
                    .params
                    .get("execution_time")
                    .unwrap_or_else(|| panic!("execution_time not found"))
            })
            .sum()
    }

    fn get_end_to_end_deadline(&mut self) -> Option<f32> {
        self.node_indices()
            .find_map(|i| self[i].params.get("end_to_end_deadline").cloned())
            .or_else(|| {
                warn!("The end-to-end deadline does not exist.");
                None
            })
    }

<<<<<<< HEAD
    fn add_node_check_duplicated_id(&mut self, node: NodeData) -> NodeIndex {
        let node_index = self.add_node(node);
        let node_id = self[node_index].id;

        for existing_node_index in self.node_indices() {
            if existing_node_index != node_index {
                let existing_node_id = self[existing_node_index].id;
                assert_ne!(
                    existing_node_id, node_id,
                    "Node id is duplicated. id: {}",
                    node_id
                );
            }
        }

        node_index
=======
    fn get_pre_nodes(&self, node_i: NodeIndex) -> Option<Vec<NodeIndex>> {
        //Since node indices are sequentially numbered, this is used to determine whether a node exists or not.
        if node_i.index() < self.node_count() {
            let pre_nodes = self
                .edges_directed(node_i, Incoming)
                .map(|edge| edge.source())
                .collect::<Vec<_>>();

            if pre_nodes.is_empty() {
                None
            } else {
                Some(pre_nodes)
            }
        } else {
            panic!("Node {:?} does not exist!", node_i);
        }
    }

    fn get_suc_nodes(&self, node_i: NodeIndex) -> Option<Vec<NodeIndex>> {
        //Since node indices are sequentially numbered, this is used to determine whether a node exists or not.
        if node_i.index() < self.node_count() {
            let suc_nodes = self
                .edges_directed(node_i, Outgoing)
                .map(|edge| edge.target())
                .collect::<Vec<_>>();

            if suc_nodes.is_empty() {
                None
            } else {
                Some(suc_nodes)
            }
        } else {
            panic!("Node {:?} does not exist!", node_i);
        }
    }

    fn get_anc_nodes(&self, node_i: NodeIndex) -> Option<Vec<NodeIndex>> {
        let mut anc_nodes = Vec::new();
        let mut search_queue = VecDeque::new();
        search_queue.push_back(node_i);

        while let Some(node) = search_queue.pop_front() {
            //If the target node does not exist, get_pre_node causes panic!
            for pre_node in self.get_pre_nodes(node).unwrap_or_default() {
                if !anc_nodes.contains(&pre_node) {
                    anc_nodes.push(pre_node);
                    search_queue.push_back(pre_node);
                }
            }
        }
        Some(anc_nodes).filter(|anc| !anc.is_empty())
    }

    fn get_des_nodes(&self, node_i: NodeIndex) -> Option<Vec<NodeIndex>> {
        let mut des_nodes = Vec::new();
        let mut search_queue = VecDeque::new();
        search_queue.push_back(node_i);

        while let Some(node) = search_queue.pop_front() {
            //If the target node does not exist, get_suc_node causes panic!
            for suc_node in self.get_suc_nodes(node).unwrap_or_default() {
                if !des_nodes.contains(&suc_node) {
                    des_nodes.push(suc_node);
                    search_queue.push_back(suc_node);
                }
            }
        }
        Some(des_nodes).filter(|des| !des.is_empty())
>>>>>>> bfb2575c
    }
}

#[cfg(test)]
mod tests {
    use super::*;

    fn create_node(id: i32, key: &str, value: f32) -> NodeData {
        let mut params = HashMap::new();
        params.insert(key.to_string(), value);
        NodeData { id, params }
    }

    #[test]
    fn test_get_critical_paths_single() {
        let mut dag = Graph::<NodeData, f32>::new();
        let n0 = dag.add_node(create_node(0, "execution_time", 4.0));
        let n1 = dag.add_node(create_node(1, "execution_time", 7.0));
        let n2 = dag.add_node(create_node(2, "execution_time", 55.0));
        let n3 = dag.add_node(create_node(3, "execution_time", 36.0));
        let n4 = dag.add_node(create_node(4, "execution_time", 54.0));
        dag.add_edge(n0, n1, 1.0);
        dag.add_edge(n0, n2, 1.0);
        dag.add_edge(n1, n3, 1.0);
        dag.add_edge(n2, n4, 1.0);

        let critical_path = dag.get_critical_paths();
        assert_eq!(critical_path.len(), 1);

        assert_eq!(
            critical_path[0]
                .iter()
                .map(|node_index| node_index.index())
                .collect::<Vec<_>>(),
            vec![0_usize, 2_usize, 4_usize]
        );
    }

    #[test]
    fn test_get_critical_paths_multiple() {
        let mut dag = Graph::<NodeData, f32>::new();
        let n0 = dag.add_node(create_node(0, "execution_time", 3.0));
        let n1 = dag.add_node(create_node(1, "execution_time", 6.0));
        let n2 = dag.add_node(create_node(2, "execution_time", 45.0));
        let n3 = dag.add_node(create_node(3, "execution_time", 26.0));
        let n4 = dag.add_node(create_node(4, "execution_time", 44.0));
        let n5 = dag.add_node(create_node(5, "execution_time", 26.0));
        let n6 = dag.add_node(create_node(6, "execution_time", 26.0));
        let n7 = dag.add_node(create_node(7, "execution_time", 27.0));
        let n8 = dag.add_node(create_node(8, "execution_time", 43.0));
        dag.add_edge(n0, n1, 1.0);
        dag.add_edge(n1, n2, 1.0);
        dag.add_edge(n1, n3, 1.0);
        dag.add_edge(n1, n4, 1.0);
        dag.add_edge(n2, n5, 1.0);
        dag.add_edge(n3, n6, 1.0);
        dag.add_edge(n4, n7, 1.0);
        dag.add_edge(n5, n8, 1.0);
        dag.add_edge(n6, n8, 1.0);
        dag.add_edge(n7, n8, 1.0);

        let critical_path = dag.get_critical_paths();
        assert_eq!(critical_path.len(), 2);

        assert_eq!(
            critical_path[0]
                .iter()
                .map(|node_index| node_index.index())
                .collect::<Vec<_>>(),
            vec![0_usize, 1_usize, 4_usize, 7_usize, 8_usize]
        );
        assert_eq!(
            critical_path[1]
                .iter()
                .map(|node_index| node_index.index())
                .collect::<Vec<_>>(),
            vec![0_usize, 1_usize, 2_usize, 5_usize, 8_usize]
        );
    }

    #[test]
    fn test_remove_dummy_node_check_whether_connected_edges_removed() {
        let mut dag = Graph::<NodeData, f32>::new();
        let n0 = dag.add_node(create_node(0, "execution_time", 3.0));
        let n1 = dag.add_node(create_node(1, "execution_time", 6.0));
        let n2 = dag.add_node(create_node(2, "execution_time", 45.0));
        dag.add_edge(n0, n1, 1.0);
        dag.add_edge(n0, n2, 1.0);

        dag.add_dummy_source_node();
        dag.add_dummy_sink_node();
        assert_eq!(dag.edge_count(), 5);
        dag.remove_dummy_source_node();
        assert_eq!(dag.edge_count(), 4);
        dag.remove_dummy_sink_node();
        assert_eq!(dag.edge_count(), 2);
    }

    #[test]
    #[should_panic]
    fn test_remove_dummy_node_no_exist() {
        let mut dag = Graph::<NodeData, f32>::new();
        let n0 = dag.add_node(create_node(0, "execution_time", 0.0));
        let n1 = dag.add_node(create_node(1, "execution_time", 0.0));
        let n2 = dag.add_node(create_node(2, "execution_time", 0.0));
        dag.add_edge(n0, n1, 1.0);
        dag.add_edge(n0, n2, 1.0);

        dag.remove_dummy_source_node();
        dag.remove_dummy_sink_node();
    }

    #[test]
    #[should_panic]
    fn test_add_dummy_node_duplication() {
        let mut dag = Graph::<NodeData, f32>::new();
        let n0 = dag.add_node(create_node(0, "execution_time", 3.0));
        let n1 = dag.add_node(create_node(1, "execution_time", 6.0));
        let n2 = dag.add_node(create_node(2, "execution_time", 45.0));
        dag.add_edge(n0, n1, 1.0);
        dag.add_edge(n0, n2, 1.0);

        dag.add_dummy_source_node();
        dag.add_dummy_source_node();
        dag.add_dummy_sink_node();
        dag.add_dummy_sink_node();
    }

    #[test]
    fn test_get_source_nodes_normal() {
        let mut dag = Graph::<NodeData, f32>::new();
        let n0 = dag.add_node(create_node(0, "execution_time", 0.0));
        let n1 = dag.add_node(create_node(1, "execution_time", 0.0));
        let n2 = dag.add_node(create_node(2, "execution_time", 0.0));
        assert_eq!(
            dag.get_source_nodes(),
            vec![NodeIndex::new(0), NodeIndex::new(1), NodeIndex::new(2),]
        );
        dag.add_edge(n0, n1, 1.0);
        dag.add_edge(n0, n2, 1.0);
        assert_eq!(dag.get_source_nodes(), vec![NodeIndex::new(0)]);
    }

    #[test]
    fn test_get_source_nodes_dummy_node() {
        let mut dag = Graph::<NodeData, f32>::new();
        let n0 = dag.add_node(create_node(0, "execution_time", 0.0));
        let n1 = dag.add_node(create_node(1, "execution_time", 0.0));
        let n2 = dag.add_node(create_node(2, "execution_time", 0.0));
        dag.add_edge(n0, n1, 1.0);
        dag.add_edge(n0, n2, 1.0);

        dag.add_dummy_source_node();
        assert_eq!(dag.get_source_nodes(), vec![NodeIndex::new(3)]);
    }

    #[test]
    fn test_get_sink_nodes_normal() {
        let mut dag = Graph::<NodeData, f32>::new();
        let n0 = dag.add_node(create_node(0, "execution_time", 0.0));
        let n1 = dag.add_node(create_node(1, "execution_time", 0.0));
        let n2 = dag.add_node(create_node(2, "execution_time", 0.0));
        assert_eq!(
            dag.get_sink_nodes(),
            vec![NodeIndex::new(0), NodeIndex::new(1), NodeIndex::new(2)]
        );
        dag.add_edge(n0, n1, 1.0);
        dag.add_edge(n0, n2, 1.0);
        assert_eq!(
            dag.get_sink_nodes(),
            vec![NodeIndex::new(1), NodeIndex::new(2)]
        );
    }

    #[test]
    fn test_get_sink_nodes_dummy_node() {
        let mut dag = Graph::<NodeData, f32>::new();
        let n0 = dag.add_node(create_node(0, "execution_time", 0.0));
        let n1 = dag.add_node(create_node(1, "execution_time", 0.0));
        let n2 = dag.add_node(create_node(2, "execution_time", 0.0));
        dag.add_edge(n0, n1, 1.0);
        dag.add_edge(n0, n2, 1.0);

        dag.add_dummy_sink_node();
        assert_eq!(dag.get_sink_nodes(), vec![NodeIndex::new(3)]);
    }

    #[test]
    fn test_add_dummy_node_integrity_for_id_and_node_index() {
        let mut dag = Graph::<NodeData, f32>::new();
        let n0 = dag.add_node(create_node(0, "execution_time", 0.0));
        let n1 = dag.add_node(create_node(1, "execution_time", 0.0));
        let n2 = dag.add_node(create_node(2, "execution_time", 0.0));
        dag.add_edge(n0, n1, 1.0);
        dag.add_edge(n0, n2, 1.0);

        let source_index = dag.add_dummy_source_node();
        let sink_index = dag.add_dummy_sink_node();

        assert!(dag[source_index].id == source_index.index() as i32);
        assert!(dag[sink_index].id == sink_index.index() as i32);
    }

    #[test]
    fn test_get_volume_normal() {
        let mut dag = Graph::<NodeData, f32>::new();
        let n0 = dag.add_node(create_node(0, "execution_time", 3.0));
        let n1 = dag.add_node(create_node(1, "execution_time", 6.0));
        let n2 = dag.add_node(create_node(2, "execution_time", 5.0));
        dag.add_edge(n0, n1, 1.0);
        dag.add_edge(n0, n2, 1.0);

        assert_eq!(dag.get_volume(), 14.0);
    }

    #[test]
    #[should_panic]
    fn test_get_volume_node_no_includes_execution_time() {
        let mut dag = Graph::<NodeData, f32>::new();
        dag.add_node(create_node(0, "weight", 3.0));

        dag.get_volume();
    }

    #[test]
    fn test_get_total_wcet_from_nodes_any_given_nodes() {
        let mut dag = Graph::<NodeData, f32>::new();
        let n0 = dag.add_node(create_node(0, "execution_time", 4.0));
        let n1 = dag.add_node(create_node(1, "execution_time", 7.0));
        let n2 = dag.add_node(create_node(2, "execution_time", 55.0));

        dag.add_edge(n0, n1, 1.0);
        dag.add_edge(n0, n2, 1.0);

        let nodes0 = vec![n0, n1];
        let nodes1 = vec![n0, n2];

        assert_eq!(dag.get_total_wcet_from_nodes(&nodes0), 11.0);
        assert_eq!(dag.get_total_wcet_from_nodes(&nodes1), 59.0);
    }

    #[test]
    fn test_get_total_wcet_from_nodes_given_one_node() {
        let mut dag = Graph::<NodeData, f32>::new();
        let n0 = dag.add_node(create_node(0, "execution_time", 4.0));
        let nodes0 = vec![n0];

        assert_eq!(dag.get_total_wcet_from_nodes(&nodes0), 4.0);
    }

    #[test]
    #[should_panic]
    fn test_get_total_wcet_from_nodes_node_no_includes_execution_time() {
        let mut dag = Graph::<NodeData, f32>::new();
        let n0 = dag.add_node(create_node(0, "weight", 3.0));

        let nodes = vec![n0];
        dag.get_total_wcet_from_nodes(&nodes);
    }

    #[test]
    fn test_get_end_to_end_deadline_normal() {
        let mut dag = Graph::<NodeData, f32>::new();
        let n0 = dag.add_node(create_node(0, "execution_time", 3.0));
        let n1 = dag.add_node(NodeData {
            id: 1,
            params: {
                let mut params = HashMap::new();
                params.insert("execution_time".to_string(), 11.0);
                params.insert("end_to_end_deadline".to_string(), 25.0);
                params
            },
        });

        dag.add_edge(n0, n1, 1.0);

        assert_eq!(dag.get_end_to_end_deadline(), Some(25.0));
    }

    #[test]
    fn test_get_end_to_end_deadline_node_no_includes_end_to_end_deadline() {
        let mut dag = Graph::<NodeData, f32>::new();
        dag.add_node(create_node(0, "execution_time", 3.0));

        assert_eq!(dag.get_end_to_end_deadline(), None);
    }

    #[test]
<<<<<<< HEAD
    fn test_add_node_normal() {
        let mut dag = Graph::<NodeData, f32>::new();

        let n0 = dag.add_node_check_duplicated_id(create_node(0, "execution_time", 3.0));
        let n1 = dag.add_node_check_duplicated_id(create_node(1, "execution_time", 3.0));

        assert_eq!(dag[n0].id, 0);
        assert_eq!(dag[n1].id, 1);
=======
    fn test_get_pre_nodes_normal() {
        let mut dag = Graph::<NodeData, f32>::new();
        let n0 = dag.add_node(create_node(0, "execution_time", 0.0));
        let n1 = dag.add_node(create_node(1, "execution_time", 0.0));
        let n2 = dag.add_node(create_node(2, "execution_time", 0.0));
        dag.add_edge(n1, n2, 1.0);
        dag.add_edge(n0, n2, 1.0);

        assert_eq!(dag.get_pre_nodes(n2), Some(vec![n0, n1]));
    }

    #[test]
    fn test_get_pre_nodes_single() {
        let mut dag = Graph::<NodeData, f32>::new();
        let n0 = dag.add_node(create_node(0, "execution_time", 0.0));
        let n1 = dag.add_node(create_node(1, "execution_time", 0.0));
        dag.add_edge(n0, n1, 1.0);

        assert_eq!(dag.get_pre_nodes(n1), Some(vec![n0]));
    }

    #[test]
    fn test_get_pre_nodes_no_exist_pre_nodes() {
        let mut dag = Graph::<NodeData, f32>::new();
        let n0 = dag.add_node(create_node(0, "execution_time", 0.0));

        assert_eq!(dag.get_pre_nodes(n0), None);
    }

    #[test]
    #[should_panic]
    fn test_get_pre_nodes_no_exist_target_node() {
        let dag = Graph::<NodeData, f32>::new();
        let invalid_node = NodeIndex::new(999);

        assert_eq!(dag.get_pre_nodes(invalid_node), None);
    }

    #[test]
    fn test_get_suc_nodes_normal() {
        let mut dag = Graph::<NodeData, f32>::new();
        let n0 = dag.add_node(create_node(0, "execution_time", 0.0));
        let n1 = dag.add_node(create_node(1, "execution_time", 0.0));
        let n2 = dag.add_node(create_node(2, "execution_time", 0.0));
        dag.add_edge(n0, n1, 1.0);
        dag.add_edge(n0, n2, 1.0);

        assert_eq!(dag.get_suc_nodes(n0), Some(vec![n2, n1]));
    }

    #[test]
    fn test_get_suc_nodes_single() {
        let mut dag = Graph::<NodeData, f32>::new();
        let n0 = dag.add_node(create_node(0, "execution_time", 0.0));
        let n1 = dag.add_node(create_node(1, "execution_time", 0.0));
        dag.add_edge(n0, n1, 1.0);

        assert_eq!(dag.get_suc_nodes(n0), Some(vec![n1]));
    }

    #[test]
    fn test_get_suc_nodes_no_exist_suc_nodes() {
        let mut dag = Graph::<NodeData, f32>::new();
        let n0 = dag.add_node(create_node(0, "execution_time", 0.0));

        assert_eq!(dag.get_suc_nodes(n0), None);
    }

    #[test]
    #[should_panic]
    fn test_get_suc_nodes_no_exist_target_node() {
        let dag = Graph::<NodeData, f32>::new();
        let invalid_node = NodeIndex::new(999);

        assert_eq!(dag.get_suc_nodes(invalid_node), None);
    }

    #[test]
    fn test_get_anc_nodes_normal() {
        let mut dag = Graph::<NodeData, f32>::new();
        let n0 = dag.add_node(create_node(0, "execution_time", 0.0));
        let n1 = dag.add_node(create_node(1, "execution_time", 0.0));
        let n2 = dag.add_node(create_node(2, "execution_time", 0.0));
        let n3 = dag.add_node(create_node(3, "execution_time", 0.0));
        dag.add_edge(n0, n1, 1.0);
        dag.add_edge(n2, n3, 1.0);
        dag.add_edge(n1, n3, 1.0);

        assert_eq!(dag.get_anc_nodes(n3), Some(vec![n1, n2, n0]));
    }

    #[test]
    fn test_get_anc_nodes_single() {
        let mut dag = Graph::<NodeData, f32>::new();
        let n0 = dag.add_node(create_node(0, "execution_time", 0.0));
        let n1 = dag.add_node(create_node(1, "execution_time", 0.0));
        dag.add_edge(n0, n1, 1.0);

        assert_eq!(dag.get_anc_nodes(n1), Some(vec![n0]));
    }

    #[test]
    fn test_get_anc_nodes_no_exist_anc_nodes() {
        let mut dag = Graph::<NodeData, f32>::new();
        let n0 = dag.add_node(create_node(0, "execution_time", 0.0));

        assert_eq!(dag.get_anc_nodes(n0), None);
>>>>>>> bfb2575c
    }

    #[test]
    #[should_panic]
<<<<<<< HEAD
    fn test_add_node_duplicated_id() {
        let mut dag = Graph::<NodeData, f32>::new();
        let n0 = dag.add_node_check_duplicated_id(create_node(0, "execution_time", 3.0));
        let n1 = dag.add_node_check_duplicated_id(create_node(0, "execution_time", 3.0));

        assert_eq!(dag[n0].id, 1);
        assert_eq!(dag[n1].id, 1);
=======
    fn test_get_anc_nodes_no_exist_target_node() {
        let dag = Graph::<NodeData, f32>::new();
        let invalid_node = NodeIndex::new(999);

        assert_eq!(dag.get_anc_nodes(invalid_node), None);
    }

    #[test]
    fn test_get_des_nodes_normal() {
        let mut dag = Graph::<NodeData, f32>::new();
        let n0 = dag.add_node(create_node(0, "execution_time", 0.0));
        let n1 = dag.add_node(create_node(1, "execution_time", 0.0));
        let n2 = dag.add_node(create_node(2, "execution_time", 0.0));
        let n3 = dag.add_node(create_node(3, "execution_time", 0.0));
        dag.add_edge(n0, n1, 1.0);
        dag.add_edge(n0, n2, 1.0);
        dag.add_edge(n1, n3, 1.0);

        assert_eq!(dag.get_des_nodes(n0), Some(vec![n2, n1, n3]));
    }

    #[test]
    fn test_get_des_nodes_single() {
        let mut dag = Graph::<NodeData, f32>::new();
        let n0 = dag.add_node(create_node(0, "execution_time", 0.0));
        let n1 = dag.add_node(create_node(1, "execution_time", 0.0));
        dag.add_edge(n0, n1, 1.0);

        assert_eq!(dag.get_des_nodes(n0), Some(vec![n1]));
    }

    #[test]
    fn test_get_des_nodes_no_exist_des_nodes() {
        let mut dag = Graph::<NodeData, f32>::new();
        let n0 = dag.add_node(create_node(0, "execution_time", 0.0));

        assert_eq!(dag.get_des_nodes(n0), None);
    }

    #[test]
    #[should_panic]
    fn test_get_des_nodes_no_exist_target_node() {
        let dag = Graph::<NodeData, f32>::new();
        let invalid_node = NodeIndex::new(999);

        assert_eq!(dag.get_des_nodes(invalid_node), None);
>>>>>>> bfb2575c
    }
}<|MERGE_RESOLUTION|>--- conflicted
+++ resolved
@@ -37,14 +37,11 @@
     fn get_volume(&self) -> f32;
     fn get_total_wcet_from_nodes(&mut self, nodes: &[NodeIndex]) -> f32;
     fn get_end_to_end_deadline(&mut self) -> Option<f32>;
-<<<<<<< HEAD
-    fn add_node_check_duplicated_id(&mut self, node: NodeData) -> NodeIndex;
-=======
     fn get_pre_nodes(&self, node_i: NodeIndex) -> Option<Vec<NodeIndex>>;
     fn get_suc_nodes(&self, node_i: NodeIndex) -> Option<Vec<NodeIndex>>;
     fn get_anc_nodes(&self, node_i: NodeIndex) -> Option<Vec<NodeIndex>>;
     fn get_des_nodes(&self, node_i: NodeIndex) -> Option<Vec<NodeIndex>>;
->>>>>>> bfb2575c
+    fn add_node_check_duplicated_id(&mut self, node: NodeData) -> NodeIndex;
 }
 
 impl GraphExtension for Graph<NodeData, f32> {
@@ -286,7 +283,76 @@
             })
     }
 
-<<<<<<< HEAD
+    fn get_pre_nodes(&self, node_i: NodeIndex) -> Option<Vec<NodeIndex>> {
+        //Since node indices are sequentially numbered, this is used to determine whether a node exists or not.
+        if node_i.index() < self.node_count() {
+            let pre_nodes = self
+                .edges_directed(node_i, Incoming)
+                .map(|edge| edge.source())
+                .collect::<Vec<_>>();
+
+            if pre_nodes.is_empty() {
+                None
+            } else {
+                Some(pre_nodes)
+            }
+        } else {
+            panic!("Node {:?} does not exist!", node_i);
+        }
+    }
+
+    fn get_suc_nodes(&self, node_i: NodeIndex) -> Option<Vec<NodeIndex>> {
+        //Since node indices are sequentially numbered, this is used to determine whether a node exists or not.
+        if node_i.index() < self.node_count() {
+            let suc_nodes = self
+                .edges_directed(node_i, Outgoing)
+                .map(|edge| edge.target())
+                .collect::<Vec<_>>();
+
+            if suc_nodes.is_empty() {
+                None
+            } else {
+                Some(suc_nodes)
+            }
+        } else {
+            panic!("Node {:?} does not exist!", node_i);
+        }
+    }
+
+    fn get_anc_nodes(&self, node_i: NodeIndex) -> Option<Vec<NodeIndex>> {
+        let mut anc_nodes = Vec::new();
+        let mut search_queue = VecDeque::new();
+        search_queue.push_back(node_i);
+
+        while let Some(node) = search_queue.pop_front() {
+            //If the target node does not exist, get_pre_node causes panic!
+            for pre_node in self.get_pre_nodes(node).unwrap_or_default() {
+                if !anc_nodes.contains(&pre_node) {
+                    anc_nodes.push(pre_node);
+                    search_queue.push_back(pre_node);
+                }
+            }
+        }
+        Some(anc_nodes).filter(|anc| !anc.is_empty())
+    }
+
+    fn get_des_nodes(&self, node_i: NodeIndex) -> Option<Vec<NodeIndex>> {
+        let mut des_nodes = Vec::new();
+        let mut search_queue = VecDeque::new();
+        search_queue.push_back(node_i);
+
+        while let Some(node) = search_queue.pop_front() {
+            //If the target node does not exist, get_suc_node causes panic!
+            for suc_node in self.get_suc_nodes(node).unwrap_or_default() {
+                if !des_nodes.contains(&suc_node) {
+                    des_nodes.push(suc_node);
+                    search_queue.push_back(suc_node);
+                }
+            }
+        }
+        Some(des_nodes).filter(|des| !des.is_empty())
+    }
+
     fn add_node_check_duplicated_id(&mut self, node: NodeData) -> NodeIndex {
         let node_index = self.add_node(node);
         let node_id = self[node_index].id;
@@ -303,76 +369,6 @@
         }
 
         node_index
-=======
-    fn get_pre_nodes(&self, node_i: NodeIndex) -> Option<Vec<NodeIndex>> {
-        //Since node indices are sequentially numbered, this is used to determine whether a node exists or not.
-        if node_i.index() < self.node_count() {
-            let pre_nodes = self
-                .edges_directed(node_i, Incoming)
-                .map(|edge| edge.source())
-                .collect::<Vec<_>>();
-
-            if pre_nodes.is_empty() {
-                None
-            } else {
-                Some(pre_nodes)
-            }
-        } else {
-            panic!("Node {:?} does not exist!", node_i);
-        }
-    }
-
-    fn get_suc_nodes(&self, node_i: NodeIndex) -> Option<Vec<NodeIndex>> {
-        //Since node indices are sequentially numbered, this is used to determine whether a node exists or not.
-        if node_i.index() < self.node_count() {
-            let suc_nodes = self
-                .edges_directed(node_i, Outgoing)
-                .map(|edge| edge.target())
-                .collect::<Vec<_>>();
-
-            if suc_nodes.is_empty() {
-                None
-            } else {
-                Some(suc_nodes)
-            }
-        } else {
-            panic!("Node {:?} does not exist!", node_i);
-        }
-    }
-
-    fn get_anc_nodes(&self, node_i: NodeIndex) -> Option<Vec<NodeIndex>> {
-        let mut anc_nodes = Vec::new();
-        let mut search_queue = VecDeque::new();
-        search_queue.push_back(node_i);
-
-        while let Some(node) = search_queue.pop_front() {
-            //If the target node does not exist, get_pre_node causes panic!
-            for pre_node in self.get_pre_nodes(node).unwrap_or_default() {
-                if !anc_nodes.contains(&pre_node) {
-                    anc_nodes.push(pre_node);
-                    search_queue.push_back(pre_node);
-                }
-            }
-        }
-        Some(anc_nodes).filter(|anc| !anc.is_empty())
-    }
-
-    fn get_des_nodes(&self, node_i: NodeIndex) -> Option<Vec<NodeIndex>> {
-        let mut des_nodes = Vec::new();
-        let mut search_queue = VecDeque::new();
-        search_queue.push_back(node_i);
-
-        while let Some(node) = search_queue.pop_front() {
-            //If the target node does not exist, get_suc_node causes panic!
-            for suc_node in self.get_suc_nodes(node).unwrap_or_default() {
-                if !des_nodes.contains(&suc_node) {
-                    des_nodes.push(suc_node);
-                    search_queue.push_back(suc_node);
-                }
-            }
-        }
-        Some(des_nodes).filter(|des| !des.is_empty())
->>>>>>> bfb2575c
     }
 }
 
@@ -661,16 +657,6 @@
     }
 
     #[test]
-<<<<<<< HEAD
-    fn test_add_node_normal() {
-        let mut dag = Graph::<NodeData, f32>::new();
-
-        let n0 = dag.add_node_check_duplicated_id(create_node(0, "execution_time", 3.0));
-        let n1 = dag.add_node_check_duplicated_id(create_node(1, "execution_time", 3.0));
-
-        assert_eq!(dag[n0].id, 0);
-        assert_eq!(dag[n1].id, 1);
-=======
     fn test_get_pre_nodes_normal() {
         let mut dag = Graph::<NodeData, f32>::new();
         let n0 = dag.add_node(create_node(0, "execution_time", 0.0));
@@ -778,20 +764,10 @@
         let n0 = dag.add_node(create_node(0, "execution_time", 0.0));
 
         assert_eq!(dag.get_anc_nodes(n0), None);
->>>>>>> bfb2575c
     }
 
     #[test]
     #[should_panic]
-<<<<<<< HEAD
-    fn test_add_node_duplicated_id() {
-        let mut dag = Graph::<NodeData, f32>::new();
-        let n0 = dag.add_node_check_duplicated_id(create_node(0, "execution_time", 3.0));
-        let n1 = dag.add_node_check_duplicated_id(create_node(0, "execution_time", 3.0));
-
-        assert_eq!(dag[n0].id, 1);
-        assert_eq!(dag[n1].id, 1);
-=======
     fn test_get_anc_nodes_no_exist_target_node() {
         let dag = Graph::<NodeData, f32>::new();
         let invalid_node = NodeIndex::new(999);
@@ -838,6 +814,27 @@
         let invalid_node = NodeIndex::new(999);
 
         assert_eq!(dag.get_des_nodes(invalid_node), None);
->>>>>>> bfb2575c
+    }
+
+    #[test]
+    fn test_add_node_normal() {
+        let mut dag = Graph::<NodeData, f32>::new();
+
+        let n0 = dag.add_node_check_duplicated_id(create_node(0, "execution_time", 3.0));
+        let n1 = dag.add_node_check_duplicated_id(create_node(1, "execution_time", 3.0));
+
+        assert_eq!(dag[n0].id, 0);
+        assert_eq!(dag[n1].id, 1);
+    }
+
+    #[test]
+    #[should_panic]
+    fn test_add_node_duplicated_id() {
+        let mut dag = Graph::<NodeData, f32>::new();
+        let n0 = dag.add_node_check_duplicated_id(create_node(0, "execution_time", 3.0));
+        let n1 = dag.add_node_check_duplicated_id(create_node(0, "execution_time", 3.0));
+
+        assert_eq!(dag[n0].id, 1);
+        assert_eq!(dag[n1].id, 1);
     }
 }