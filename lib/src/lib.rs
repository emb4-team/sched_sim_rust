--- conflicted
+++ resolved
@@ -1,9 +1,6 @@
 pub mod core;
 pub mod dag_creator;
 pub mod graph_extension;
-<<<<<<< HEAD
+pub mod homogeneous;
 pub mod output;
-=======
-pub mod homogeneous;
-pub mod processor;
->>>>>>> e96710a5
+pub mod processor;