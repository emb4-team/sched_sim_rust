use std::collections::VecDeque;

use crate::{graph_extension::NodeData, processor::ProcessorBase};
use petgraph::graph::{Graph, NodeIndex};
<<<<<<< HEAD
use serde_derive::{Deserialize, Serialize};

pub trait SchedulerBase<T>
=======

pub trait DAGSchedulerBase<T>
>>>>>>> d60b05a1
where
    T: ProcessorBase + Clone,
{
    fn new(dag: &Graph<NodeData, i32>, processor: &T) -> Self;
    fn set_dag(&mut self, dag: &Graph<NodeData, i32>);
    fn set_processor(&mut self, processor: &T);
    fn schedule(&mut self) -> (i32, VecDeque<NodeIndex>);
}

<<<<<<< HEAD
#[derive(Clone, Default, Serialize, Deserialize)]
=======
pub trait DAGSetSchedulerBase<T: ProcessorBase + Clone> {
    fn new(dag_set: Vec<Graph<NodeData, i32>>, processor: T) -> Self;
    fn schedule(&mut self) -> i32;
}

#[derive(Clone, Default)]
>>>>>>> d60b05a1
pub struct NodeLog {
    pub core_id: usize,
    pub node_id: usize,
    pub start_time: i32,
    pub finish_time: i32,
}

impl NodeLog {
    pub fn new(node_id: usize) -> Self {
        Self {
            core_id: Default::default(),
            node_id,
            start_time: Default::default(),
            finish_time: Default::default(),
        }
    }
}

#[derive(Clone, Default, Serialize, Deserialize)]
pub struct ProcessorLog {
    pub average_utilization: f32,
    pub variance_utilization: f32,
    pub core_logs: Vec<CoreLog>,
}

impl ProcessorLog {
    pub fn new(num_cores: usize) -> Self {
        Self {
            average_utilization: Default::default(),
            variance_utilization: Default::default(),
            core_logs: (0..num_cores).map(CoreLog::new).collect(),
        }
    }
    pub fn calculate_average_utilization(&mut self) {
        self.average_utilization = self
            .core_logs
            .iter()
            .map(|core_log| core_log.utilization)
            .sum::<f32>()
            / self.core_logs.len() as f32;
    }

    pub fn calculate_variance_utilization(&mut self) {
        self.variance_utilization = self
            .core_logs
            .iter()
            .map(|core_log| (core_log.utilization - self.average_utilization).powi(2))
            .sum::<f32>()
            / self.core_logs.len() as f32;
    }

    pub fn calculate_cores_utilization(&mut self, schedule_length: i32) {
        for core_log in self.core_logs.iter_mut() {
            core_log.calculate_utilization(schedule_length);
        }
    }
}

#[derive(Clone, Default, Serialize, Deserialize)]
pub struct CoreLog {
    pub core_id: usize,
    pub total_proc_time: i32,
    pub utilization: f32,
}

impl CoreLog {
    pub fn new(core_id: usize) -> Self {
        Self {
            core_id,
            total_proc_time: Default::default(),
            utilization: Default::default(),
        }
    }
    pub fn calculate_utilization(&mut self, schedule_length: i32) {
        self.utilization = self.total_proc_time as f32 / schedule_length as f32;
    }
}<|MERGE_RESOLUTION|>--- conflicted
+++ resolved
@@ -2,14 +2,10 @@
 
 use crate::{graph_extension::NodeData, processor::ProcessorBase};
 use petgraph::graph::{Graph, NodeIndex};
-<<<<<<< HEAD
+
 use serde_derive::{Deserialize, Serialize};
 
-pub trait SchedulerBase<T>
-=======
-
 pub trait DAGSchedulerBase<T>
->>>>>>> d60b05a1
 where
     T: ProcessorBase + Clone,
 {
@@ -19,16 +15,12 @@
     fn schedule(&mut self) -> (i32, VecDeque<NodeIndex>);
 }
 
-<<<<<<< HEAD
-#[derive(Clone, Default, Serialize, Deserialize)]
-=======
 pub trait DAGSetSchedulerBase<T: ProcessorBase + Clone> {
     fn new(dag_set: Vec<Graph<NodeData, i32>>, processor: T) -> Self;
     fn schedule(&mut self) -> i32;
 }
 
-#[derive(Clone, Default)]
->>>>>>> d60b05a1
+#[derive(Clone, Default, Serialize, Deserialize)]
 pub struct NodeLog {
     pub core_id: usize,
     pub node_id: usize,
